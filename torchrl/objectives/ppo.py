--- conflicted
+++ resolved
@@ -572,16 +572,16 @@
             )
         log_prob = dist.log_prob(action)
         if is_composite:
-<<<<<<< HEAD
-            if not is_tensor_collection(prev_log_prob):
-                # this isn't great, in general multihead actions should have a composite log-prob too
-                warnings.warn(
-                    "You are using a composite distribution, yet your log-probability is a tensor. "
-                    "Make sure you have called tensordict.nn.set_composite_lp_aggregate(False).set() at "
-                    "the beginning of your script to get a proper composite log-prob.",
-                    category=UserWarning,
-                )
-        # TODO:
+            with set_composite_lp_aggregate(False):
+                if not is_tensor_collection(prev_log_prob):
+                    # this isn't great, in general multihead actions should have a composite log-prob too
+                    warnings.warn(
+                        "You are using a composite distribution, yet your log-probability is a tensor. "
+                        "Make sure you have called tensordict.nn.set_composite_lp_aggregate(False).set() at "
+                        "the beginning of your script to get a proper composite log-prob.",
+                        category=UserWarning,
+                    )
+            # TODO:
         # if isinstance(action, torch.Tensor):
         #     log_prob = current_dist.log_prob(action)
         # else:
@@ -595,24 +595,6 @@
             ):
                 log_prob = _sum_td_features(log_prob)
                 log_prob.view_as(prev_log_prob)
-=======
-            with set_composite_lp_aggregate(False):
-                if not is_tensor_collection(prev_log_prob):
-                    # this isn't great, in general multihead actions should have a composite log-prob too
-                    warnings.warn(
-                        "You are using a composite distribution, yet your log-probability is a tensor. "
-                        "Make sure you have called tensordict.nn.set_composite_lp_aggregate(False).set() at "
-                        "the beginning of your script to get a proper composite log-prob.",
-                        category=UserWarning,
-                    )
-                if (
-                    is_composite
-                    and not is_tensor_collection(prev_log_prob)
-                    and is_tensor_collection(log_prob)
-                ):
-                    log_prob = _sum_td_features(log_prob)
-                    log_prob.view_as(prev_log_prob)
->>>>>>> 9c6fe5f4
 
         log_weight = (log_prob - prev_log_prob).unsqueeze(-1)
         kl_approx = (prev_log_prob - log_prob).unsqueeze(-1)
