# Copyright (c) Meta Platforms, Inc. and affiliates.
#
# This source code is licensed under the MIT license found in the
# LICENSE file in the root directory of this source tree.
from __future__ import annotations

import contextlib
import warnings

from copy import deepcopy
from dataclasses import dataclass
from typing import List, Tuple

import torch
from tensordict import (
    is_tensor_collection,
    TensorDict,
    TensorDictBase,
    TensorDictParams,
)
from tensordict.nn import (
    CompositeDistribution,
    dispatch,
    ProbabilisticTensorDictModule,
    ProbabilisticTensorDictSequential,
    TensorDictModule,
)
from tensordict.utils import NestedKey
from torch import distributions as d

from torchrl._utils import _replace_last
from torchrl.objectives.common import LossModule

from torchrl.objectives.utils import (
    _cache_values,
    _clip_value_loss,
    _GAMMA_LMBDA_DEPREC_ERROR,
    _maybe_add_or_extend_key,
    _maybe_get_or_select,
    _reduce,
    _sum_td_features,
    default_value_kwargs,
    distance_loss,
    ValueEstimators,
)
from torchrl.objectives.value import (
    GAE,
    TD0Estimator,
    TD1Estimator,
    TDLambdaEstimator,
    VTrace,
)


class PPOLoss(LossModule):
    """A parent PPO loss class.

    PPO (Proximal Policy Optimization) is a model-free, online RL algorithm
    that makes use of a recorded (batch of)
    trajectories to perform several optimization steps, while actively
    preventing the updated policy to deviate too
    much from its original parameter configuration.

    PPO loss can be found in different flavors, depending on the way the
    constrained optimization is implemented: ClipPPOLoss and KLPENPPOLoss.
    Unlike its subclasses, this class does not implement any regularization
    and should therefore be used cautiously.

    For more details regarding PPO, refer to: "Proximal Policy Optimization Algorithms",
    https://arxiv.org/abs/1707.06347

    Args:
        actor_network (ProbabilisticTensorDictSequential): policy operator.
            Typically, a :class:`~tensordict.nn.ProbabilisticTensorDictSequential` subclass taking observations
            as input and outputting an action (or actions) as well as its log-probability value.
        critic_network (ValueOperator): value operator. The critic will usually take the observations as input
            and return a scalar value (``state_value`` by default) in the output keys.

    Keyword Args:
        entropy_bonus (bool, optional): if ``True``, an entropy bonus will be added to the
            loss to favour exploratory policies.
        samples_mc_entropy (int, optional): if the distribution retrieved from the policy
            operator does not have a closed form
            formula for the entropy, a Monte-Carlo estimate will be used.
            ``samples_mc_entropy`` will control how many
            samples will be used to compute this estimate.
            Defaults to ``1``.
        entropy_coef (scalar, optional): entropy multiplier when computing the total loss.
            Defaults to ``0.01``.
        critic_coef (scalar, optional): critic loss multiplier when computing the total
            loss. Defaults to ``1.0``. Set ``critic_coef`` to ``None`` to exclude the value
            loss from the forward outputs.
        loss_critic_type (str, optional): loss function for the value discrepancy.
            Can be one of "l1", "l2" or "smooth_l1". Defaults to ``"smooth_l1"``.
        normalize_advantage (bool, optional): if ``True``, the advantage will be normalized
            before being used. Defaults to ``False``.
        separate_losses (bool, optional): if ``True``, shared parameters between
            policy and critic will only be trained on the policy loss.
            Defaults to ``False``, i.e., gradients are propagated to shared
            parameters for both policy and critic losses.
        advantage_key (str, optional): [Deprecated, use set_keys(advantage_key=advantage_key) instead]
            The input tensordict key where the advantage is
            expected to be written. Defaults to ``"advantage"``.
        value_target_key (str, optional): [Deprecated, use set_keys(value_target_key=value_target_key) instead]
            The input tensordict key where the target state
            value is expected to be written. Defaults to ``"value_target"``.
        value_key (str, optional): [Deprecated, use set_keys(value_key) instead]
            The input tensordict key where the state
            value is expected to be written. Defaults to ``"state_value"``.
        functional (bool, optional): whether modules should be functionalized.
            Functionalizing permits features like meta-RL, but makes it
            impossible to use distributed models (DDP, FSDP, ...) and comes
            with a little cost. Defaults to ``True``.
        reduction (str, optional): Specifies the reduction to apply to the output:
            ``"none"`` | ``"mean"`` | ``"sum"``. ``"none"``: no reduction will be applied,
            ``"mean"``: the sum of the output will be divided by the number of
            elements in the output, ``"sum"``: the output will be summed. Default: ``"mean"``.
        clip_value (:obj:`float`, optional): If provided, it will be used to compute a clipped version of the value
            prediction with respect to the input tensordict value estimate and use it to calculate the value loss.
            The purpose of clipping is to limit the impact of extreme value predictions, helping stabilize training
            and preventing large updates. However, it will have no impact if the value estimate was done by the current
            version of the value estimator. Defaults to ``None``.

    .. note::
      The advantage (typically GAE) can be computed by the loss function or
      in the training loop. The latter option is usually preferred, but this is
      up to the user to choose which option is to be preferred.
      If the advantage key (``"advantage`` by default) is not present in the
      input tensordict, the advantage will be computed by the :meth:`~.forward`
      method.

        >>> ppo_loss = PPOLoss(actor, critic)
        >>> advantage = GAE(critic)
        >>> data = next(datacollector)
        >>> losses = ppo_loss(data)
        >>> # equivalent
        >>> advantage(data)
        >>> losses = ppo_loss(data)

      A custom advantage module can be built using :meth:`~.make_value_estimator`.
      The default is :class:`~torchrl.objectives.value.GAE` with hyperparameters
      dictated by :func:`~torchrl.objectives.utils.default_value_kwargs`.

        >>> ppo_loss = PPOLoss(actor, critic)
        >>> ppo_loss.make_value_estimator(ValueEstimators.TDLambda)
        >>> data = next(datacollector)
        >>> losses = ppo_loss(data)

    .. note::
      If the actor and the value function share parameters, one can avoid
      calling the common module multiple times by passing only the head of the
      value network to the PPO loss module:

        >>> common = SomeModule(in_keys=["observation"], out_keys=["hidden"])
        >>> actor_head = SomeActor(in_keys=["hidden"])
        >>> value_head = SomeValue(in_keys=["hidden"])
        >>> # first option, with 2 calls on the common module
        >>> model = ActorValueOperator(common, actor_head, value_head)
        >>> loss_module = PPOLoss(model.get_policy_operator(), model.get_value_operator())
        >>> # second option, with a single call to the common module
        >>> loss_module = PPOLoss(ProbabilisticTensorDictSequential(model, actor_head), value_head)

      This will work regardless of whether separate_losses is activated or not.

    Examples:
        >>> import torch
        >>> from torch import nn
        >>> from torchrl.data.tensor_specs import Bounded
        >>> from torchrl.modules.distributions import NormalParamExtractor, TanhNormal
        >>> from torchrl.modules.tensordict_module.actors import ProbabilisticActor, ValueOperator
        >>> from torchrl.modules.tensordict_module.common import SafeModule
        >>> from torchrl.objectives.ppo import PPOLoss
        >>> from tensordict import TensorDict
        >>> n_act, n_obs = 4, 3
        >>> spec = Bounded(-torch.ones(n_act), torch.ones(n_act), (n_act,))
        >>> base_layer = nn.Linear(n_obs, 5)
        >>> net = nn.Sequential(base_layer, nn.Linear(5, 2 * n_act), NormalParamExtractor())
        >>> module = SafeModule(net, in_keys=["observation"], out_keys=["loc", "scale"])
        >>> actor = ProbabilisticActor(
        ...     module=module,
        ...     distribution_class=TanhNormal,
        ...     in_keys=["loc", "scale"],
        ...     spec=spec)
        >>> module = nn.Sequential(base_layer, nn.Linear(5, 1))
        >>> value = ValueOperator(
        ...     module=module,
        ...     in_keys=["observation"])
        >>> loss = PPOLoss(actor, value)
        >>> batch = [2, ]
        >>> action = spec.rand(batch)
        >>> data = TensorDict({"observation": torch.randn(*batch, n_obs),
        ...         "action": action,
        ...         "sample_log_prob": torch.randn_like(action[..., 1]),
        ...         ("next", "done"): torch.zeros(*batch, 1, dtype=torch.bool),
        ...         ("next", "terminated"): torch.zeros(*batch, 1, dtype=torch.bool),
        ...         ("next", "reward"): torch.randn(*batch, 1),
        ...         ("next", "observation"): torch.randn(*batch, n_obs),
        ...     }, batch)
        >>> loss(data)
        TensorDict(
            fields={
                entropy: Tensor(shape=torch.Size([]), device=cpu, dtype=torch.float32, is_shared=False),
                loss_critic: Tensor(shape=torch.Size([]), device=cpu, dtype=torch.float32, is_shared=False),
                loss_entropy: Tensor(shape=torch.Size([]), device=cpu, dtype=torch.float32, is_shared=False),
                loss_objective: Tensor(shape=torch.Size([]), device=cpu, dtype=torch.float32, is_shared=False)},
            batch_size=torch.Size([]),
            device=None,
            is_shared=False)

    This class is compatible with non-tensordict based modules too and can be
    used without recurring to any tensordict-related primitive. In this case,
    the expected keyword arguments are:
    ``["action", "sample_log_prob", "next_reward", "next_done", "next_terminated"]`` + in_keys of the actor and value network.
    The return value is a tuple of tensors in the following order:
    ``["loss_objective"]`` + ``["entropy", "loss_entropy"]`` if entropy_bonus is set + ``"loss_critic"`` if critic_coef is not ``None``.
    The output keys can also be filtered using :meth:`PPOLoss.select_out_keys` method.

    Examples:
        >>> import torch
        >>> from torch import nn
        >>> from torchrl.data.tensor_specs import Bounded
        >>> from torchrl.modules.distributions import NormalParamExtractor, TanhNormal
        >>> from torchrl.modules.tensordict_module.actors import ProbabilisticActor, ValueOperator
        >>> from torchrl.modules.tensordict_module.common import SafeModule
        >>> from torchrl.objectives.ppo import PPOLoss
        >>> n_act, n_obs = 4, 3
        >>> spec = Bounded(-torch.ones(n_act), torch.ones(n_act), (n_act,))
        >>> base_layer = nn.Linear(n_obs, 5)
        >>> net = nn.Sequential(base_layer, nn.Linear(5, 2 * n_act), NormalParamExtractor())
        >>> module = SafeModule(net, in_keys=["observation"], out_keys=["loc", "scale"])
        >>> actor = ProbabilisticActor(
        ...     module=module,
        ...     distribution_class=TanhNormal,
        ...     in_keys=["loc", "scale"],
        ...     spec=spec)
        >>> module = nn.Sequential(base_layer, nn.Linear(5, 1))
        >>> value = ValueOperator(
        ...     module=module,
        ...     in_keys=["observation"])
        >>> loss = PPOLoss(actor, value)
        >>> loss.set_keys(sample_log_prob="sampleLogProb")
        >>> _ = loss.select_out_keys("loss_objective")
        >>> batch = [2, ]
        >>> action = spec.rand(batch)
        >>> loss_objective = loss(
        ...         observation=torch.randn(*batch, n_obs),
        ...         action=action,
        ...         sampleLogProb=torch.randn_like(action[..., 1]) / 10,
        ...         next_done=torch.zeros(*batch, 1, dtype=torch.bool),
        ...         next_terminated=torch.zeros(*batch, 1, dtype=torch.bool),
        ...         next_reward=torch.randn(*batch, 1),
        ...         next_observation=torch.randn(*batch, n_obs))
        >>> loss_objective.backward()

    .. note::
      There is an exception regarding compatibility with non-tensordict-based modules.
      If the actor network is probabilistic and uses a :class:`~tensordict.nn.distributions.CompositeDistribution`,
      this class must be used with tensordicts and cannot function as a tensordict-independent module.
      This is because composite action spaces inherently rely on the structured representation of data provided by
      tensordicts to handle their actions.
    """

    @dataclass
    class _AcceptedKeys:
        """Maintains default values for all configurable tensordict keys.

        This class defines which tensordict keys can be set using '.set_keys(key_name=key_value)' and their
        default values

        Attributes:
            advantage (NestedKey): The input tensordict key where the advantage is expected.
                Will be used for the underlying value estimator. Defaults to ``"advantage"``.
            value_target (NestedKey): The input tensordict key where the target state value is expected.
                Will be used for the underlying value estimator Defaults to ``"value_target"``.
            value (NestedKey): The input tensordict key where the state value is expected.
                Will be used for the underlying value estimator. Defaults to ``"state_value"``.
            sample_log_prob (NestedKey or list of nested keys): The input tensordict key where the
               sample log probability is expected.  Defaults to ``"sample_log_prob"``.
            action (NestedKey or list of nested keys): The input tensordict key where the action is expected.
                Defaults to ``"action"``.
            reward (NestedKey or list of nested keys): The input tensordict key where the reward is expected.
                Will be used for the underlying value estimator. Defaults to ``"reward"``.
            done (NestedKey or list of nested keys): The key in the input TensorDict that indicates
                whether a trajectory is done. Will be used for the underlying value estimator.
                Defaults to ``"done"``.
            terminated (NestedKey or list of nested keys): The key in the input TensorDict that indicates
                whether a trajectory is terminated. Will be used for the underlying value estimator.
                Defaults to ``"terminated"``.
        """

        advantage: NestedKey = "advantage"
        value_target: NestedKey = "value_target"
        value: NestedKey = "state_value"
        sample_log_prob: NestedKey | List[NestedKey] = "sample_log_prob"
        action: NestedKey | List[NestedKey] = "action"
        reward: NestedKey | List[NestedKey] = "reward"
        done: NestedKey | List[NestedKey] = "done"
        terminated: NestedKey | List[NestedKey] = "terminated"

    default_keys = _AcceptedKeys()
    default_value_estimator = ValueEstimators.GAE

    actor_network: TensorDictModule
    critic_network: TensorDictModule
    actor_network_params: TensorDictParams
    critic_network_params: TensorDictParams
    target_actor_network_params: TensorDictParams
    target_critic_network_params: TensorDictParams

    def __init__(
        self,
        actor_network: ProbabilisticTensorDictSequential | None = None,
        critic_network: TensorDictModule | None = None,
        *,
        entropy_bonus: bool = True,
        samples_mc_entropy: int = 1,
        entropy_coef: float = 0.01,
        critic_coef: float = 1.0,
        loss_critic_type: str = "smooth_l1",
        normalize_advantage: bool = False,
        gamma: float = None,
        separate_losses: bool = False,
        advantage_key: str = None,
        value_target_key: str = None,
        value_key: str = None,
        functional: bool = True,
        actor: ProbabilisticTensorDictSequential = None,
        critic: ProbabilisticTensorDictSequential = None,
        reduction: str = None,
        clip_value: float | None = None,
        **kwargs,
    ):
        if actor is not None:
            actor_network = actor
            del actor
        if critic is not None:
            critic_network = critic
            del critic
        if actor_network is None or critic_network is None:
            raise TypeError(
                "Missing positional arguments actor_network or critic_network."
            )
        if reduction is None:
            reduction = "mean"

        self._functional = functional
        self._in_keys = None
        self._out_keys = None
        super().__init__()
        if functional:
            self.convert_to_functional(actor_network, "actor_network")
        else:
            self.actor_network = actor_network
            self.actor_network_params = None
            self.target_actor_network_params = None

        if separate_losses:
            # we want to make sure there are no duplicates in the params: the
            # params of critic must be refs to actor if they're shared
            policy_params = list(actor_network.parameters())
        else:
            policy_params = None
        if functional:
            self.convert_to_functional(
                critic_network, "critic_network", compare_against=policy_params
            )
        else:
            self.critic_network = critic_network
            self.critic_network_params = None
            self.target_critic_network_params = None

        self.samples_mc_entropy = samples_mc_entropy
        self.entropy_bonus = entropy_bonus
        self.separate_losses = separate_losses
        self.reduction = reduction

        try:
            device = next(self.parameters()).device
        except (AttributeError, StopIteration):
            device = getattr(torch, "get_default_device", lambda: torch.device("cpu"))()

        self.register_buffer("entropy_coef", torch.tensor(entropy_coef, device=device))
        if critic_coef is not None:
            self.register_buffer(
                "critic_coef", torch.tensor(critic_coef, device=device)
            )
        else:
            self.critic_coef = None
        self.loss_critic_type = loss_critic_type
        self.normalize_advantage = normalize_advantage
        if gamma is not None:
            raise TypeError(_GAMMA_LMBDA_DEPREC_ERROR)
        self._set_deprecated_ctor_keys(
            advantage=advantage_key,
            value_target=value_target_key,
            value=value_key,
        )

        if clip_value is not None:
            if isinstance(clip_value, float):
                clip_value = torch.tensor(clip_value)
            elif isinstance(clip_value, torch.Tensor):
                if clip_value.numel() != 1:
                    raise ValueError(
                        f"clip_value must be a float or a scalar tensor, got {clip_value}."
                    )
            else:
                raise ValueError(
                    f"clip_value must be a float or a scalar tensor, got {clip_value}."
                )
        self.register_buffer("clip_value", clip_value)

    @property
    def functional(self):
        return self._functional

    def _set_in_keys(self):
        keys = []
        _maybe_add_or_extend_key(keys, self.actor_network.in_keys)
        _maybe_add_or_extend_key(keys, self.actor_network.in_keys, "next")
        _maybe_add_or_extend_key(keys, self.critic_network.in_keys)
        _maybe_add_or_extend_key(keys, self.tensor_keys.action)
        _maybe_add_or_extend_key(keys, self.tensor_keys.sample_log_prob)
        _maybe_add_or_extend_key(keys, self.tensor_keys.reward, "next")
        _maybe_add_or_extend_key(keys, self.tensor_keys.done, "next")
        _maybe_add_or_extend_key(keys, self.tensor_keys.terminated, "next")

        self._in_keys = list(set(keys))

    @property
    def in_keys(self):
        if self._in_keys is None:
            self._set_in_keys()
        return self._in_keys

    @in_keys.setter
    def in_keys(self, values):
        self._in_keys = values

    @property
    def out_keys(self):
        if self._out_keys is None:
            keys = ["loss_objective"]
            if self.entropy_bonus:
                keys.extend(["entropy", "loss_entropy"])
            if self.loss_critic:
                keys.append("loss_critic")
            if self.clip_value:
                keys.append("value_clip_fraction")
            self._out_keys = keys
        return self._out_keys

    @out_keys.setter
    def out_keys(self, values):
        self._out_keys = values

    def _forward_value_estimator_keys(self, **kwargs) -> None:
        if hasattr(self, "_value_estimator") and self._value_estimator is not None:
            self._value_estimator.set_keys(
                advantage=self.tensor_keys.advantage,
                value_target=self.tensor_keys.value_target,
                value=self.tensor_keys.value,
                reward=self.tensor_keys.reward,
                done=self.tensor_keys.done,
                terminated=self.tensor_keys.terminated,
                sample_log_prob=self.tensor_keys.sample_log_prob,
            )
        self._set_in_keys()

    def reset(self) -> None:
        pass

    def get_entropy_bonus(self, dist: d.Distribution) -> torch.Tensor:
        if isinstance(dist, CompositeDistribution):
            aggregate = dist.aggregate_probabilities
            if aggregate is None:
                aggregate = False
            include_sum = dist.include_sum
            if include_sum is None:
                include_sum = False
            kwargs = {"aggregate_probabilities": aggregate, "include_sum": include_sum}
        else:
            kwargs = {}
        try:
            entropy = dist.entropy(**kwargs)
        except NotImplementedError:
            if getattr(dist, "has_rsample", False):
                x = dist.rsample((self.samples_mc_entropy,))
            else:
                x = dist.sample((self.samples_mc_entropy,))
            log_prob = dist.log_prob(x, **kwargs)

            if is_tensor_collection(log_prob):
                if isinstance(self.tensor_keys.sample_log_prob, NestedKey):
                    try:
                        log_prob = log_prob.get(self.tensor_keys.sample_log_prob)
                    except KeyError as err:
                        raise _make_lp_get_error(self.tensor_keys, log_prob, err)
                else:
                    log_prob = log_prob.select(*self.tensor_keys.sample_log_prob)

            entropy = -log_prob.mean(0)
        if is_tensor_collection(entropy):
            entropy = _sum_td_features(entropy)
        return entropy.unsqueeze(-1)

    def _log_weight(
        self, tensordict: TensorDictBase
    ) -> Tuple[torch.Tensor, d.Distribution]:

        # current log_prob of actions
        action = _maybe_get_or_select(tensordict, self.tensor_keys.action)

        is_composite = None
        if all(key in tensordict for key in self.actor_network.dist_params_keys):
            prev_dist = self.actor_network.build_dist_from_params(tensordict.detach())
            kwargs, is_composite = _get_composite_kwargs(prev_dist)
            if is_composite:
                prev_log_prob = prev_dist.log_prob(tensordict, **kwargs)
            else:
                prev_log_prob = prev_dist.log_prob(action, **kwargs)
            print('prev_log_prob', prev_log_prob)
        else:
            try:
                prev_log_prob = _maybe_get_or_select(
                    tensordict, self.tensor_keys.sample_log_prob
                )
            except KeyError as err:
                raise _make_lp_get_error(self.tensor_keys, tensordict, err)

        with self.actor_network_params.to_module(
            self.actor_network
        ) if self.functional else contextlib.nullcontext():
            current_dist = self.actor_network.get_dist(tensordict)


        if prev_log_prob.requires_grad:
            raise RuntimeError(
                f"tensordict stored {self.tensor_keys.sample_log_prob} requires grad."
            )

        if action.requires_grad:
            raise RuntimeError(
                f"tensordict stored {self.tensor_keys.action} requires grad."
            )
<<<<<<< HEAD
        if isinstance(action, torch.Tensor):
            log_prob = current_dist.log_prob(action)
        else:
            if is_composite is None:
                kwargs, is_composite = _get_composite_kwargs(current_dist)
            log_prob: TensorDictBase = current_dist.log_prob(tensordict, **kwargs)
=======
        if isinstance(dist, CompositeDistribution):
            is_composite = True
            aggregate = dist.aggregate_probabilities
            if aggregate is None:
                aggregate = False
            include_sum = dist.include_sum
            if include_sum is None:
                include_sum = False
            kwargs = {
                "inplace": False,
                "aggregate_probabilities": aggregate,
                "include_sum": include_sum,
            }
        else:
            is_composite = False
            kwargs = {}
        if not is_composite:
            log_prob = dist.log_prob(action)
        else:
            log_prob: TensorDictBase = dist.log_prob(tensordict, **kwargs)
            if not is_tensor_collection(prev_log_prob):
                # this isn't great, in general multihead actions should have a composite log-prob too
                warnings.warn(
                    "You are using a composite distribution, yet your log-probability is a tensor. "
                    "This usually happens whenever the CompositeDistribution has aggregate_probabilities=True "
                    "or include_sum=True. These options should be avoided: leaf log-probs should be written "
                    "independently and PPO will take care of the aggregation.",
                    category=UserWarning,
                )
>>>>>>> 6144a912
            if (
                is_composite
                and not is_tensor_collection(prev_log_prob)
                and is_tensor_collection(log_prob)
            ):
                log_prob = _sum_td_features(log_prob)
                log_prob.view_as(prev_log_prob)

        print(log_prob , prev_log_prob)
        log_weight = (log_prob - prev_log_prob).unsqueeze(-1)
        kl_approx = (prev_log_prob - log_prob).unsqueeze(-1)
        if is_tensor_collection(kl_approx):
            kl_approx = _sum_td_features(kl_approx)

        return log_weight, current_dist, kl_approx

    def loss_critic(self, tensordict: TensorDictBase) -> torch.Tensor:
        """Returns the critic loss multiplied by ``critic_coef``, if it is not ``None``."""
        # TODO: if the advantage is gathered by forward, this introduces an
        # overhead that we could easily reduce.
        if self.separate_losses:
            tensordict = tensordict.detach()
        target_return = tensordict.get(
            self.tensor_keys.value_target, None
        )  # TODO: None soon to be removed
        if target_return is None:
            raise KeyError(
                f"the key {self.tensor_keys.value_target} was not found in the input tensordict. "
                f"Make sure you provided the right key and the value_target (i.e. the target "
                f"return) has been retrieved accordingly. Advantage classes such as GAE, "
                f"TDLambdaEstimate and TDEstimate all return a 'value_target' entry that "
                f"can be used for the value loss."
            )

        if self.clip_value:
            old_state_value = tensordict.get(
                self.tensor_keys.value, None
            )  # TODO: None soon to be removed
            if old_state_value is None:
                raise KeyError(
                    f"clip_value is set to {self.clip_value}, but "
                    f"the key {self.tensor_keys.value} was not found in the input tensordict. "
                    f"Make sure that the value_key passed to PPO exists in the input tensordict."
                )

        with self.critic_network_params.to_module(
            self.critic_network
        ) if self.functional else contextlib.nullcontext():
            state_value_td = self.critic_network(tensordict)

        state_value = state_value_td.get(
            self.tensor_keys.value, None
        )  # TODO: None soon to be removed
        if state_value is None:
            raise KeyError(
                f"the key {self.tensor_keys.value} was not found in the critic output tensordict. "
                f"Make sure that the value_key passed to PPO is accurate."
            )

        loss_value = distance_loss(
            target_return,
            state_value,
            loss_function=self.loss_critic_type,
        )

        clip_fraction = None
        if self.clip_value:
            loss_value, clip_fraction = _clip_value_loss(
                old_state_value,
                state_value,
                self.clip_value.to(state_value.device),
                target_return,
                loss_value,
                self.loss_critic_type,
            )

        if self.critic_coef is not None:
            return self.critic_coef * loss_value, clip_fraction
        return loss_value, clip_fraction

    @property
    @_cache_values
    def _cached_critic_network_params_detached(self):
        if not self.functional:
            return None
        return self.critic_network_params.detach()

    @dispatch
    def forward(self, tensordict: TensorDictBase) -> TensorDictBase:
        tensordict = tensordict.clone(False)

        log_weight, dist, kl_approx = self._log_weight(tensordict)

        advantage = tensordict.get(self.tensor_keys.advantage, None)
        if advantage is None:
            self.value_estimator(
                tensordict,
                params=self._cached_critic_network_params_detached,
                target_params=self.target_critic_network_params,
            )
            advantage = tensordict.get(self.tensor_keys.advantage)
        if self.normalize_advantage and advantage.numel() > 1:
            loc = advantage.mean()
            scale = advantage.std().clamp_min(1e-6)
            advantage = (advantage - loc) / scale

        if is_tensor_collection(log_weight):
            log_weight = _sum_td_features(log_weight)
            log_weight = log_weight.view(advantage.shape)
        neg_loss = log_weight.exp() * advantage
        td_out = TensorDict({"loss_objective": -neg_loss}, batch_size=[])
        if self.entropy_bonus:
            entropy = self.get_entropy_bonus(dist)
            td_out.set("entropy", entropy.detach().mean())  # for logging
            td_out.set("kl_approx", kl_approx.detach().mean())  # for logging
            td_out.set("loss_entropy", -self.entropy_coef * entropy)
        if self.critic_coef is not None:
            loss_critic, value_clip_fraction = self.loss_critic(tensordict)
            td_out.set("loss_critic", loss_critic)
            if value_clip_fraction is not None:
                td_out.set("value_clip_fraction", value_clip_fraction)
        td_out = td_out.named_apply(
            lambda name, value: _reduce(value, reduction=self.reduction).squeeze(-1)
            if name.startswith("loss_")
            else value,
            batch_size=[],
        )
        return td_out

    def make_value_estimator(self, value_type: ValueEstimators = None, **hyperparams):
        if value_type is None:
            value_type = self.default_value_estimator
        self.value_type = value_type
        hp = dict(default_value_kwargs(value_type))
        if hasattr(self, "gamma"):
            hp["gamma"] = self.gamma
        hp.update(hyperparams)
        if value_type == ValueEstimators.TD1:
            self._value_estimator = TD1Estimator(
                value_network=self.critic_network, **hp
            )
        elif value_type == ValueEstimators.TD0:
            self._value_estimator = TD0Estimator(
                value_network=self.critic_network, **hp
            )
        elif value_type == ValueEstimators.GAE:
            self._value_estimator = GAE(value_network=self.critic_network, **hp)
        elif value_type == ValueEstimators.TDLambda:
            self._value_estimator = TDLambdaEstimator(
                value_network=self.critic_network, **hp
            )
        elif value_type == ValueEstimators.VTrace:
            # VTrace currently does not support functional call on the actor
            if self.functional:
                actor_with_params = deepcopy(self.actor_network)
                self.actor_network_params.to_module(actor_with_params)
            else:
                actor_with_params = self.actor_network
            self._value_estimator = VTrace(
                value_network=self.critic_network, actor_network=actor_with_params, **hp
            )
        else:
            raise NotImplementedError(f"Unknown value type {value_type}")

        tensor_keys = {
            "advantage": self.tensor_keys.advantage,
            "value": self.tensor_keys.value,
            "value_target": self.tensor_keys.value_target,
            "reward": self.tensor_keys.reward,
            "done": self.tensor_keys.done,
            "terminated": self.tensor_keys.terminated,
            "sample_log_prob": self.tensor_keys.sample_log_prob,
        }
        self._value_estimator.set_keys(**tensor_keys)


class ClipPPOLoss(PPOLoss):
    """Clipped PPO loss.

    The clipped importance weighted loss is computed as follows:
        loss = -min( weight * advantage, min(max(weight, 1-eps), 1+eps) * advantage)

    Args:
        actor_network (ProbabilisticTensorDictSequential): policy operator.
        critic_network (ValueOperator): value operator.

    Keyword Args:
        clip_epsilon (scalar, optional): weight clipping threshold in the clipped PPO loss equation.
            default: 0.2
        entropy_bonus (bool, optional): if ``True``, an entropy bonus will be added to the
            loss to favour exploratory policies.
        samples_mc_entropy (int, optional): if the distribution retrieved from the policy
            operator does not have a closed form
            formula for the entropy, a Monte-Carlo estimate will be used.
            ``samples_mc_entropy`` will control how many
            samples will be used to compute this estimate.
            Defaults to ``1``.
        entropy_coef (scalar, optional): entropy multiplier when computing the total loss.
            Defaults to ``0.01``.
        critic_coef (scalar, optional): critic loss multiplier when computing the total
            loss. Defaults to ``1.0``. Set ``critic_coef`` to ``None`` to exclude the value
            loss from the forward outputs.
        loss_critic_type (str, optional): loss function for the value discrepancy.
            Can be one of "l1", "l2" or "smooth_l1". Defaults to ``"smooth_l1"``.
        normalize_advantage (bool, optional): if ``True``, the advantage will be normalized
            before being used. Defaults to ``False``.
        separate_losses (bool, optional): if ``True``, shared parameters between
            policy and critic will only be trained on the policy loss.
            Defaults to ``False``, i.e., gradients are propagated to shared
            parameters for both policy and critic losses.
        advantage_key (str, optional): [Deprecated, use set_keys(advantage_key=advantage_key) instead]
            The input tensordict key where the advantage is
            expected to be written. Defaults to ``"advantage"``.
        value_target_key (str, optional): [Deprecated, use set_keys(value_target_key=value_target_key) instead]
            The input tensordict key where the target state
            value is expected to be written. Defaults to ``"value_target"``.
        value_key (str, optional): [Deprecated, use set_keys(value_key) instead]
            The input tensordict key where the state
            value is expected to be written. Defaults to ``"state_value"``.
        functional (bool, optional): whether modules should be functionalized.
            Functionalizing permits features like meta-RL, but makes it
            impossible to use distributed models (DDP, FSDP, ...) and comes
            with a little cost. Defaults to ``True``.
        reduction (str, optional): Specifies the reduction to apply to the output:
            ``"none"`` | ``"mean"`` | ``"sum"``. ``"none"``: no reduction will be applied,
            ``"mean"``: the sum of the output will be divided by the number of
            elements in the output, ``"sum"``: the output will be summed. Default: ``"mean"``.
        clip_value (bool or float, optional): If a ``float`` is provided, it will be used to compute a clipped
            version of the value prediction with respect to the input tensordict value estimate and use it to
            calculate the value loss. The purpose of clipping is to limit the impact of extreme value predictions,
            helping stabilize training and preventing large updates. However, it will have no impact if the value
            estimate was done by the current version of the value estimator. If instead ``True`` is provided, the
            ``clip_epsilon`` parameter will be used as the clipping threshold. If not provided or ``False``, no
            clipping will be performed. Defaults to ``False``.

    .. note:
      The advantage (typically GAE) can be computed by the loss function or
      in the training loop. The latter option is usually preferred, but this is
      up to the user to choose which option is to be preferred.
      If the advantage key (``"advantage`` by default) is not present in the
      input tensordict, the advantage will be computed by the :meth:`~.forward`
      method.

        >>> ppo_loss = ClipPPOLoss(actor, critic)
        >>> advantage = GAE(critic)
        >>> data = next(datacollector)
        >>> losses = ppo_loss(data)
        >>> # equivalent
        >>> advantage(data)
        >>> losses = ppo_loss(data)

      A custom advantage module can be built using :meth:`~.make_value_estimator`.
      The default is :class:`~torchrl.objectives.value.GAE` with hyperparameters
      dictated by :func:`~torchrl.objectives.utils.default_value_kwargs`.

        >>> ppo_loss = ClipPPOLoss(actor, critic)
        >>> ppo_loss.make_value_estimator(ValueEstimators.TDLambda)
        >>> data = next(datacollector)
        >>> losses = ppo_loss(data)

    .. note::
      If the actor and the value function share parameters, one can avoid
      calling the common module multiple times by passing only the head of the
      value network to the PPO loss module:

        >>> common = SomeModule(in_keys=["observation"], out_keys=["hidden"])
        >>> actor_head = SomeActor(in_keys=["hidden"])
        >>> value_head = SomeValue(in_keys=["hidden"])
        >>> # first option, with 2 calls on the common module
        >>> model = ActorValueOperator(common, actor_head, value_head)
        >>> loss_module = ClipPPOLoss(model.get_policy_operator(), model.get_value_operator())
        >>> # second option, with a single call to the common module
        >>> loss_module = ClipPPOLoss(ProbabilisticTensorDictSequential(model, actor_head), value_head)

      This will work regardless of whether separate_losses is activated or not.

    """

    actor_network: TensorDictModule
    critic_network: TensorDictModule
    actor_network_params: TensorDictParams
    critic_network_params: TensorDictParams
    target_actor_network_params: TensorDictParams
    target_critic_network_params: TensorDictParams

    def __init__(
        self,
        actor_network: ProbabilisticTensorDictSequential | None = None,
        critic_network: TensorDictModule | None = None,
        *,
        clip_epsilon: float = 0.2,
        entropy_bonus: bool = True,
        samples_mc_entropy: int = 1,
        entropy_coef: float = 0.01,
        critic_coef: float = 1.0,
        loss_critic_type: str = "smooth_l1",
        normalize_advantage: bool = False,
        gamma: float = None,
        separate_losses: bool = False,
        reduction: str = None,
        clip_value: bool | float | None = None,
        **kwargs,
    ):
        # Define clipping of the value loss
        if isinstance(clip_value, bool):
            clip_value = clip_epsilon if clip_value else None

        super(ClipPPOLoss, self).__init__(
            actor_network,
            critic_network,
            entropy_bonus=entropy_bonus,
            samples_mc_entropy=samples_mc_entropy,
            entropy_coef=entropy_coef,
            critic_coef=critic_coef,
            loss_critic_type=loss_critic_type,
            normalize_advantage=normalize_advantage,
            gamma=gamma,
            separate_losses=separate_losses,
            reduction=reduction,
            clip_value=clip_value,
            **kwargs,
        )
        for p in self.parameters():
            device = p.device
            break
        else:
            device = None
        self.register_buffer("clip_epsilon", torch.tensor(clip_epsilon, device=device))

    @property
    def _clip_bounds(self):
        return (
            (-self.clip_epsilon).log1p(),
            self.clip_epsilon.log1p(),
        )

    @property
    def out_keys(self):
        if self._out_keys is None:
            keys = ["loss_objective", "clip_fraction"]
            if self.entropy_bonus:
                keys.extend(["entropy", "loss_entropy"])
            if self.loss_critic:
                keys.append("loss_critic")
            if self.clip_value:
                keys.append("value_clip_fraction")
            keys.append("ESS")
            self._out_keys = keys
        return self._out_keys

    @out_keys.setter
    def out_keys(self, values):
        self._out_keys = values

    @dispatch
    def forward(self, tensordict: TensorDictBase) -> TensorDictBase:
        tensordict = tensordict.clone(False)
        advantage = tensordict.get(self.tensor_keys.advantage, None)
        if advantage is None:
            self.value_estimator(
                tensordict,
                params=self._cached_critic_network_params_detached,
                target_params=self.target_critic_network_params,
            )
            advantage = tensordict.get(self.tensor_keys.advantage)
        if self.normalize_advantage and advantage.numel() > 1:
            loc = advantage.mean()
            scale = advantage.std().clamp_min(1e-6)
            advantage = (advantage - loc) / scale

        log_weight, dist, kl_approx = self._log_weight(tensordict)
        # ESS for logging
        with torch.no_grad():
            # In theory, ESS should be computed on particles sampled from the same source. Here we sample according
            # to different, unrelated trajectories, which is not standard. Still it can give a idea of the dispersion
            # of the weights.
            lw = log_weight.squeeze()
            ess = (2 * lw.logsumexp(0) - (2 * lw).logsumexp(0)).exp()
            batch = log_weight.shape[0]

        gain1 = log_weight.exp() * advantage

        log_weight_clip = log_weight.clamp(*self._clip_bounds)
        clip_fraction = (log_weight_clip != log_weight).to(log_weight.dtype).mean()
        ratio = log_weight_clip.exp()
        gain2 = ratio * advantage

        gain = torch.stack([gain1, gain2], -1).min(dim=-1)[0]
        if is_tensor_collection(gain):
            gain = _sum_td_features(gain)
        td_out = TensorDict({"loss_objective": -gain}, batch_size=[])
        td_out.set("clip_fraction", clip_fraction)

        if self.entropy_bonus:
            entropy = self.get_entropy_bonus(dist)
            td_out.set("entropy", entropy.detach().mean())  # for logging
            td_out.set("kl_approx", kl_approx.detach().mean())  # for logging
            td_out.set("loss_entropy", -self.entropy_coef * entropy)
        if self.critic_coef is not None:
            loss_critic, value_clip_fraction = self.loss_critic(tensordict)
            td_out.set("loss_critic", loss_critic)
            if value_clip_fraction is not None:
                td_out.set("value_clip_fraction", value_clip_fraction)

        td_out.set("ESS", _reduce(ess, self.reduction) / batch)
        td_out = td_out.named_apply(
            lambda name, value: _reduce(value, reduction=self.reduction).squeeze(-1)
            if name.startswith("loss_")
            else value,
            batch_size=[],
        )
        return td_out


class KLPENPPOLoss(PPOLoss):
    """KL Penalty PPO loss.

    The KL penalty loss has the following formula:
        loss = loss - beta * KL(old_policy, new_policy)
    The "beta" parameter is adapted on-the-fly to match a target KL divergence between the new and old policy, thus
    favouring a certain level of distancing between the two while still preventing them to be too much apart.

    Args:
        actor_network (ProbabilisticTensorDictSequential): policy operator.
        critic_network (ValueOperator): value operator.

    Keyword Args:
        dtarg (scalar, optional): target KL divergence. Defaults to ``0.01``.
        samples_mc_kl (int, optional): number of samples used to compute the KL divergence
            if no analytical formula can be found. Defaults to ``1``.
        beta (scalar, optional): initial KL divergence multiplier.
            Defaults to ``1.0``.
        decrement (scalar, optional): how much beta should be decremented if KL < dtarg. Valid range: decrement <= 1.0
            default: ``0.5``.
        increment (scalar, optional): how much beta should be incremented if KL > dtarg. Valid range: increment >= 1.0
            default: ``2.0``.
        entropy_bonus (bool, optional): if ``True``, an entropy bonus will be added to the
            loss to favour exploratory policies. Defaults to ``True``.
        samples_mc_entropy (int, optional): if the distribution retrieved from the policy
            operator does not have a closed form
            formula for the entropy, a Monte-Carlo estimate will be used.
            ``samples_mc_entropy`` will control how many
            samples will be used to compute this estimate.
            Defaults to ``1``.
        entropy_coef (scalar, optional): entropy multiplier when computing the total loss.
            Defaults to ``0.01``.
        critic_coef (scalar, optional): critic loss multiplier when computing the total
            loss. Defaults to ``1.0``.
        loss_critic_type (str, optional): loss function for the value discrepancy.
            Can be one of "l1", "l2" or "smooth_l1". Defaults to ``"smooth_l1"``.
        normalize_advantage (bool, optional): if ``True``, the advantage will be normalized
            before being used. Defaults to ``False``.
        separate_losses (bool, optional): if ``True``, shared parameters between
            policy and critic will only be trained on the policy loss.
            Defaults to ``False``, i.e., gradients are propagated to shared
            parameters for both policy and critic losses.
        advantage_key (str, optional): [Deprecated, use set_keys(advantage_key=advantage_key) instead]
            The input tensordict key where the advantage is
            expected to be written. Defaults to ``"advantage"``.
        value_target_key (str, optional): [Deprecated, use set_keys(value_target_key=value_target_key) instead]
            The input tensordict key where the target state
            value is expected to be written. Defaults to ``"value_target"``.
        value_key (str, optional): [Deprecated, use set_keys(value_key) instead]
            The input tensordict key where the state
            value is expected to be written. Defaults to ``"state_value"``.
        functional (bool, optional): whether modules should be functionalized.
            Functionalizing permits features like meta-RL, but makes it
            impossible to use distributed models (DDP, FSDP, ...) and comes
            with a little cost. Defaults to ``True``.
        reduction (str, optional): Specifies the reduction to apply to the output:
            ``"none"`` | ``"mean"`` | ``"sum"``. ``"none"``: no reduction will be applied,
            ``"mean"``: the sum of the output will be divided by the number of
            elements in the output, ``"sum"``: the output will be summed. Default: ``"mean"``.
        clip_value (:obj:`float`, optional): If provided, it will be used to compute a clipped version of the value
            prediction with respect to the input tensordict value estimate and use it to calculate the value loss.
            The purpose of clipping is to limit the impact of extreme value predictions, helping stabilize training
            and preventing large updates. However, it will have no impact if the value estimate was done by the current
            version of the value estimator. Defaults to ``None``.

    .. note:
      The advantage (typically GAE) can be computed by the loss function or
      in the training loop. The latter option is usually preferred, but this is
      up to the user to choose which option is to be preferred.
      If the advantage key (``"advantage`` by default) is not present in the
      input tensordict, the advantage will be computed by the :meth:`~.forward`
      method.

        >>> ppo_loss = KLPENPPOLoss(actor, critic)
        >>> advantage = GAE(critic)
        >>> data = next(datacollector)
        >>> losses = ppo_loss(data)
        >>> # equivalent
        >>> advantage(data)
        >>> losses = ppo_loss(data)

      A custom advantage module can be built using :meth:`~.make_value_estimator`.
      The default is :class:`~torchrl.objectives.value.GAE` with hyperparameters
      dictated by :func:`~torchrl.objectives.utils.default_value_kwargs`.

        >>> ppo_loss = KLPENPPOLoss(actor, critic)
        >>> ppo_loss.make_value_estimator(ValueEstimators.TDLambda)
        >>> data = next(datacollector)
        >>> losses = ppo_loss(data)

    .. note::
      If the actor and the value function share parameters, one can avoid
      calling the common module multiple times by passing only the head of the
      value network to the PPO loss module:

        >>> common = SomeModule(in_keys=["observation"], out_keys=["hidden"])
        >>> actor_head = SomeActor(in_keys=["hidden"])
        >>> value_head = SomeValue(in_keys=["hidden"])
        >>> # first option, with 2 calls on the common module
        >>> model = ActorValueOperator(common, actor_head, value_head)
        >>> loss_module = KLPENPPOLoss(model.get_policy_operator(), model.get_value_operator())
        >>> # second option, with a single call to the common module
        >>> loss_module = KLPENPPOLoss(ProbabilisticTensorDictSequential(model, actor_head), value_head)

      This will work regardless of whether separate_losses is activated or not.

    """

    actor_network: TensorDictModule
    critic_network: TensorDictModule
    actor_network_params: TensorDictParams
    critic_network_params: TensorDictParams
    target_actor_network_params: TensorDictParams
    target_critic_network_params: TensorDictParams

    def __init__(
        self,
        actor_network: ProbabilisticTensorDictSequential | None = None,
        critic_network: TensorDictModule | None = None,
        *,
        dtarg: float = 0.01,
        beta: float = 1.0,
        increment: float = 2,
        decrement: float = 0.5,
        samples_mc_kl: int = 1,
        entropy_bonus: bool = True,
        samples_mc_entropy: int = 1,
        entropy_coef: float = 0.01,
        critic_coef: float = 1.0,
        loss_critic_type: str = "smooth_l1",
        normalize_advantage: bool = False,
        gamma: float = None,
        separate_losses: bool = False,
        reduction: str = None,
        clip_value: float | None = None,
        **kwargs,
    ):
        super(KLPENPPOLoss, self).__init__(
            actor_network,
            critic_network,
            entropy_bonus=entropy_bonus,
            samples_mc_entropy=samples_mc_entropy,
            entropy_coef=entropy_coef,
            critic_coef=critic_coef,
            loss_critic_type=loss_critic_type,
            normalize_advantage=normalize_advantage,
            gamma=gamma,
            separate_losses=separate_losses,
            reduction=reduction,
            clip_value=clip_value,
            **kwargs,
        )

        self.dtarg = dtarg
        self._beta_init = beta
        self.register_buffer("beta", torch.tensor(beta))

        if increment < 1.0:
            raise ValueError(
                f"increment should be >= 1.0 in KLPENPPOLoss, got {increment:4.4f}"
            )
        self.increment = increment
        if decrement > 1.0:
            raise ValueError(
                f"decrement should be <= 1.0 in KLPENPPOLoss, got {decrement:4.4f}"
            )
        self.decrement = decrement
        self.samples_mc_kl = samples_mc_kl

    def _set_in_keys(self):
        keys = []
        _maybe_add_or_extend_key(keys, self.actor_network.in_keys)
        _maybe_add_or_extend_key(keys, self.actor_network.in_keys, "next")
        _maybe_add_or_extend_key(keys, self.critic_network.in_keys)
        _maybe_add_or_extend_key(keys, self.tensor_keys.action)
        _maybe_add_or_extend_key(keys, self.tensor_keys.sample_log_prob)
        _maybe_add_or_extend_key(keys, self.tensor_keys.reward, "next")
        _maybe_add_or_extend_key(keys, self.tensor_keys.done, "next")
        _maybe_add_or_extend_key(keys, self.tensor_keys.terminated, "next")

        # Get the parameter keys from the actor dist
        actor_dist_module = None
        for module in self.actor_network.modules():
            # Ideally we should combine them if there is more than one
            if isinstance(module, ProbabilisticTensorDictModule):
                if actor_dist_module is not None:
                    raise RuntimeError(
                        "Actors with one and only one distribution are currently supported "
                        f"in {type(self).__name__}. If you need to use more than one "
                        f"distribtuion over the action space please submit an issue "
                        f"on github."
                    )
                actor_dist_module = module
        if actor_dist_module is None:
            raise RuntimeError("Could not find the probabilistic module in the actor.")
        keys += list(actor_dist_module.in_keys)
        self._in_keys = list(set(keys))

    @property
    def out_keys(self):
        if self._out_keys is None:
            keys = ["loss_objective", "kl"]
            if self.entropy_bonus:
                keys.extend(["entropy", "loss_entropy"])
            if self.loss_critic:
                keys.append("loss_critic")
            if self.clip_value:
                keys.append("value_clip_fraction")
            self._out_keys = keys
        return self._out_keys

    @out_keys.setter
    def out_keys(self, values):
        self._out_keys = values

    @dispatch
    def forward(self, tensordict: TensorDictBase) -> TensorDict:
        tensordict_copy = tensordict.copy()
        try:
            previous_dist = self.actor_network.build_dist_from_params(tensordict)
        except KeyError as err:
            raise KeyError(
                "The parameters of the distribution were not found. "
                f"Make sure they are provided to {type(self).__name__}."
            ) from err
        advantage = tensordict_copy.get(self.tensor_keys.advantage, None)
        if advantage is None:
            self.value_estimator(
                tensordict_copy,
                params=self._cached_critic_network_params_detached,
                target_params=self.target_critic_network_params,
            )
            advantage = tensordict_copy.get(self.tensor_keys.advantage)
        if self.normalize_advantage and advantage.numel() > 1:
            loc = advantage.mean()
            scale = advantage.std().clamp_min(1e-6)
            advantage = (advantage - loc) / scale
        log_weight, dist, kl_approx = self._log_weight(tensordict_copy)
        neg_loss = log_weight.exp() * advantage
        if is_tensor_collection(neg_loss):
            neg_loss = _sum_td_features(neg_loss)

        with self.actor_network_params.to_module(
            self.actor_network
        ) if self.functional else contextlib.nullcontext():
            current_dist = self.actor_network.get_dist(tensordict_copy)
        try:
            kl = torch.distributions.kl.kl_divergence(previous_dist, current_dist)
        except NotImplementedError:
            x = previous_dist.sample((self.samples_mc_kl,))
            if isinstance(previous_dist, CompositeDistribution):
                aggregate = previous_dist.aggregate_probabilities
                if aggregate is None:
                    aggregate = False
                include_sum = previous_dist.include_sum
                if include_sum is None:
                    include_sum = False
                kwargs = {
                    "aggregate_probabilities": aggregate,
                    "inplace": False,
                    "include_sum": include_sum,
                }
            else:
                kwargs = {}
            previous_log_prob = previous_dist.log_prob(x, **kwargs)
            current_log_prob = current_dist.log_prob(x, **kwargs)
            if is_tensor_collection(previous_log_prob):
                previous_log_prob = _sum_td_features(previous_log_prob)
                # Both dists have presumably the same params
                current_log_prob = _sum_td_features(current_log_prob)
            kl = (previous_log_prob - current_log_prob).mean(0)
        kl = kl.unsqueeze(-1)
        neg_loss = neg_loss - self.beta * kl
        if kl.mean() > self.dtarg * 1.5:
            self.beta.data *= self.increment
        elif kl.mean() < self.dtarg / 1.5:
            self.beta.data *= self.decrement
        td_out = TensorDict(
            {
                "loss_objective": -neg_loss,
                "kl": kl.detach(),
            },
            batch_size=[],
        )

        if self.entropy_bonus:
            entropy = self.get_entropy_bonus(dist)
            td_out.set("entropy", entropy.detach().mean())  # for logging
            td_out.set("kl_approx", kl_approx.detach().mean())  # for logging
            td_out.set("loss_entropy", -self.entropy_coef * entropy)
        if self.critic_coef is not None:
            loss_critic, value_clip_fraction = self.loss_critic(tensordict_copy)
            td_out.set("loss_critic", loss_critic)
            if value_clip_fraction is not None:
                td_out.set("value_clip_fraction", value_clip_fraction)
        td_out = td_out.named_apply(
            lambda name, value: _reduce(value, reduction=self.reduction).squeeze(-1)
            if name.startswith("loss_")
            else value,
            batch_size=[],
        )

        return td_out

    def reset(self) -> None:
        self.beta = self._beta_init


def _make_lp_get_error(tensor_keys, log_prob, err):
    result = (
        f"The sample log probability key (tensor_keys.sample_log_prob={tensor_keys.sample_log_prob}) does "
        f"not appear in the log-prob tensordict with keys {list(log_prob.keys(True, True))}. "
    )
    # now check if we can substitute the actions with action_log_prob and retrieve the log-probs
    action_keys = tensor_keys.action
    if isinstance(action_keys, list):
        has_all_log_probs = True
        log_prob_keys = []
        for action_key in action_keys:
            log_prob_key = _replace_last(action_key, "action_log_prob")
            log_prob_keys.append(log_prob_key)
            if log_prob_key not in log_prob:
                has_all_log_probs = False
                break
        if has_all_log_probs:
            result += (
                f"The action keys are {action_keys} and all log_prob keys {log_prob_keys} are present in the "
                f"log-prob tensordict. Calling `loss.set_keys(sample_log_prob={log_prob_keys})` should resolve "
                f"this error."
            )
        return KeyError(result)
    result += "This is usually due to a missing call to loss.set_keys(sample_log_prob=<list_of_log_prob_keys>)."
    return KeyError(result)

def _get_composite_kwargs(current_dist):
    if isinstance(current_dist, CompositeDistribution):
        is_composite = True
        aggregate = current_dist.aggregate_probabilities
        if aggregate is None:
            aggregate = False
        include_sum = current_dist.include_sum
        if include_sum is None:
            include_sum = False
        kwargs = {
            "inplace": False,
            "aggregate_probabilities": aggregate,
            "include_sum": include_sum,
        }
    else:
        is_composite = False
        kwargs = {}
    return kwargs, is_composite<|MERGE_RESOLUTION|>--- conflicted
+++ resolved
@@ -543,44 +543,12 @@
             raise RuntimeError(
                 f"tensordict stored {self.tensor_keys.action} requires grad."
             )
-<<<<<<< HEAD
         if isinstance(action, torch.Tensor):
             log_prob = current_dist.log_prob(action)
         else:
             if is_composite is None:
                 kwargs, is_composite = _get_composite_kwargs(current_dist)
             log_prob: TensorDictBase = current_dist.log_prob(tensordict, **kwargs)
-=======
-        if isinstance(dist, CompositeDistribution):
-            is_composite = True
-            aggregate = dist.aggregate_probabilities
-            if aggregate is None:
-                aggregate = False
-            include_sum = dist.include_sum
-            if include_sum is None:
-                include_sum = False
-            kwargs = {
-                "inplace": False,
-                "aggregate_probabilities": aggregate,
-                "include_sum": include_sum,
-            }
-        else:
-            is_composite = False
-            kwargs = {}
-        if not is_composite:
-            log_prob = dist.log_prob(action)
-        else:
-            log_prob: TensorDictBase = dist.log_prob(tensordict, **kwargs)
-            if not is_tensor_collection(prev_log_prob):
-                # this isn't great, in general multihead actions should have a composite log-prob too
-                warnings.warn(
-                    "You are using a composite distribution, yet your log-probability is a tensor. "
-                    "This usually happens whenever the CompositeDistribution has aggregate_probabilities=True "
-                    "or include_sum=True. These options should be avoided: leaf log-probs should be written "
-                    "independently and PPO will take care of the aggregation.",
-                    category=UserWarning,
-                )
->>>>>>> 6144a912
             if (
                 is_composite
                 and not is_tensor_collection(prev_log_prob)
