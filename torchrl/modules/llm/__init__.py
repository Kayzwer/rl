--- conflicted
+++ resolved
@@ -39,13 +39,4 @@
     "stateless_init_process_group",
     "vLLMWorker",
     "vLLMWrapper",
-<<<<<<< HEAD
-    "RemoteTransformersWrapper",
-    "RemotevLLMWrapper",
-    "Text",
-    "LogProbs",
-    "Masks",
-    "Tokens",
-=======
->>>>>>> a1a9d721
 ]