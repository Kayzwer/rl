# Copyright (c) Meta Platforms, Inc. and affiliates.
#
# This source code is licensed under the MIT license found in the
# LICENSE file in the root directory of this source tree.
from __future__ import annotations

import weakref
from collections import deque

from typing import Any, Callable, Dict, List, Literal, Tuple

import torch
from tensordict import (
    merge_tensordicts,
    NestedKey,
    TensorClass,
    TensorDict,
    TensorDictBase,
    unravel_key,
)
from torchrl.data.map.tdstorage import TensorDictMap
from torchrl.data.map.utils import _plot_plotly_box, _plot_plotly_tree
from torchrl.data.replay_buffers.storages import ListStorage
from torchrl.data.tensor_specs import Composite

from torchrl.envs.common import EnvBase


class Tree(TensorClass["nocast"]):
    """Representation of a single MCTS (Monte Carlo Tree Search) Tree.

    This class encapsulates the data and behavior of a tree node in an MCTS algorithm.
    It includes attributes for storing information about the node, such as its children,
    visit count, and rollout data. Methods are provided for traversing the tree,
    computing statistics, and visualizing the tree structure.

    It is somewhat indistinguishable from a node or a vertex - we use the term "Tree" when talking about
    a node with children, "node" or "vertex" when talking about a place in the tree where a branching occurs.
    A node in the tree is defined primarily by its ``hash`` value. Usually, a ``hash`` is determined by a unique
    combination of state (or observation) and action. If one observation (found in the ``node`` attribute) has more than
    one action associated, each branch will be stored in the ``subtree`` attribute as a stack of ``Tree`` instances.

    Attributes:
        count (int): The number of visits to this node.
        index (torch.Tensor): Indices of the child nodes in the data map.
        hash (torch.Tensor): A hash value for this node.
            It may be the case that ``hash`` is ``None`` in the specific case where the root of the tree
            has more than one action associated. In that case, each subtree branch will have a different action
            associated and a hash correspoding to the ``(observation, action)`` pair.
        node_id (int): A unique identifier for this node.
        rollout (TensorDict): Rollout data following the observation encoded in this node, in a TED format.
            If there are multiple actions taken at this node, subtrees are stored in the corresponding
            entry. Rollouts can be reconstructed using the :meth:`rollout_from_path` method.
        node (TensorDict): Data defining this node (e.g., observations) before the next branching.
            Entries usually matches the ``in_keys`` in ``MCTSForest.node_map``.
        subtree (Tree): A stack of subtrees produced when actions are taken.
        num_children (int): The number of child nodes (read-only).
        is_terminal (bool): whether the tree has children nodes (read-only).
            If the tree is compact, ``is_terminal == True`` means that there are more than one child node in
            ``self.subtree``.

    Methods:
        __contains__: Whether another tree can be found in the tree.
        vertices: Returns a dictionary containing all vertices in the tree. Keys must be paths, ids or hashes.
        num_vertices: Returns the total number of vertices in the tree, with or without duplicates.
        edges: Returns a list of edges in the tree.
        valid_paths: Yields all valid paths in the tree.
        max_length: Returns the maximum length of any path in the tree.
        rollout_from_path: Reconstructs a rollout from a given path.
        plot: Visualizes the tree using a specified backend and figure type.
        get_node_by_id: returns the vertex given by its id in the tree.
        get_node_by_hash: returns the vertex given by its hash in the forest.

    """

    count: int | torch.Tensor = None
    wins: int | torch.Tensor = None

    index: torch.Tensor | None = None
    # The hash is None if the node has more than one action associated
    hash: int | None = None
    node_id: int | None = None

    # rollout following the observation encoded in node, in a TorchRL (TED) format
    rollout: TensorDict | None = None

    # The data specifying the node (typically an observation or a set of observations)
    node_data: TensorDict | None = None

    # Stack of subtrees. A subtree is produced when an action is taken.
    subtree: "Tree" = None

    # weakrefs to the parent(s) of the node
    _parent: weakref.ref | List[weakref.ref] | None = None

    # Specs: contains information such as action or observation keys and spaces.
    #  If present, they should be structured like env specs are:
    #  Composite(input_spec=Composite(full_state_spec=..., full_action_spec=...),
    #            output_spec=Composite(full_observation_spec=..., full_reward_spec=..., full_done_spec=...))
    #  where every leaf component is optional.
    specs: Composite | None = None

    @classmethod
    def make_node(
        cls,
        data: TensorDictBase,
        *,
        device: torch.device | None = None,
        batch_size: torch.Size | None = None,
        specs: Composite | None = None,
    ) -> Tree:
        """Creates a new node given some data."""
        if "next" in data.keys():
            rollout = data
            if not rollout.ndim:
                rollout = rollout.unsqueeze(0)
            subtree = TensorDict.lazy_stack([cls.make_node(data["next"][..., -1])])
        else:
            rollout = None
            subtree = None
        if device is None:
            device = data.device
        return cls(
            count=torch.zeros(()),
            wins=torch.zeros(()),
            node=data.exclude("action", "next"),
            rollout=rollout,
            subtree=subtree,
            device=device,
            batch_size=batch_size,
        )

    # Specs
    @property
    def full_observation_spec(self):
        """The observation spec of the tree.

        This is an alias for `Tree.specs['output_spec', 'full_observation_spec']`.
        """
        return self.specs["output_spec", "full_observation_spec"]

    @property
    def full_reward_spec(self):
        """The reward spec of the tree.

        This is an alias for `Tree.specs['output_spec', 'full_reward_spec']`.
        """
        return self.specs["output_spec", "full_reward_spec"]

    @property
    def full_done_spec(self):
        """The done spec of the tree.

        This is an alias for `Tree.specs['output_spec', 'full_done_spec']`.
        """
        return self.specs["output_spec", "full_done_spec"]

    @property
    def full_state_spec(self):
        """The state spec of the tree.

        This is an alias for `Tree.specs['input_spec', 'full_state_spec']`.
        """
        return self.specs["input_spec", "full_state_spec"]

    @property
    def full_action_spec(self):
        """The action spec of the tree.

        This is an alias for `Tree.specs['input_spec', 'full_action_spec']`.
        """
        return self.specs["input_spec", "full_action_spec"]

    @property
    def selected_actions(self) -> torch.Tensor | TensorDictBase | None:
        """Returns a tensor containing all the selected actions branching out from this node."""
        if self.subtree is None:
            return None
        return self.subtree.rollout[..., 0]["action"]

    @property
    def prev_action(self) -> torch.Tensor | TensorDictBase | None:
        """The action undertaken just before this node's observation was generated.

        Returns:
            a tensor, tensordict or None if the node has no parent.

        .. seealso:: This will be equal to :class:`~torchrl.data.Tree.branching_action` whenever the rollout data contains a single step.

        .. seealso:: :class:`All actions associated with a given node (or observation) in the tree <~torchrl.data.Tree.selected_action>`.

        """
        if self.rollout is None:
            return None
        return self.rollout[..., -1]["action"]

    @property
    def branching_action(self) -> torch.Tensor | TensorDictBase | None:
        """Returns the action that branched out to this particular node.

        Returns:
            a tensor, tensordict or None if the node has no parent.

        .. seealso:: This will be equal to :class:`~torchrl.data.Tree.prev_action` whenever the rollout data contains a single step.

        .. seealso:: :class:`All actions associated with a given node (or observation) in the tree <~torchrl.data.Tree.selected_action>`.

        """
        if self.rollout is None:
            return None
        return self.rollout[..., 0]["action"]

    @property
    def node_observation(self) -> torch.Tensor | TensorDictBase:
        """Returns the observation associated with this particular node.

        This is the observation (or bag of observations) that defines the node before a branching occurs.
        If the node contains a :meth:`rollout` attribute, the node observation is typically identical to the
        observation resulting from the last action undertaken, i.e., ``node.rollout[..., -1]["next", "observation"]``.

        If more than one observation key is associated with the tree specs, a :class:`~tensordict.TensorDict` instance
        is returned instead.

        For a more consistent representation, see :attr:`~.node_observations`.

        """
        # TODO: implement specs
        return self.node_data["observation"]

    @property
    def node_observations(self) -> torch.Tensor | TensorDictBase:
        """Returns the observations associated with this particular node in a TensorDict format.

        This is the observation (or bag of observations) that defines the node before a branching occurs.
        If the node contains a :meth:`rollout` attribute, the node observation is typically identical to the
        observation resulting from the last action undertaken, i.e., ``node.rollout[..., -1]["next", "observation"]``.

        If more than one observation key is associated with the tree specs, a :class:`~tensordict.TensorDict` instance
        is returned instead.

        For a more consistent representation, see :attr:`~.node_observations`.

        """
        # TODO: implement specs
        return self.node_data.select("observation")

    @property
    def visits(self) -> int | torch.Tensor:
        """Returns the number of visits associated with this particular node.

        This is an alias for the :attr:`~.count` attribute.

        """
        return self.count

    @visits.setter
    def visits(self, count):
        self.count = count

    def __setattr__(self, name: str, value: Any) -> None:
        if name == "subtree" and value is not None:
            wr = weakref.ref(self._tensordict)
            if value._parent is None:
                value._parent = wr
            elif isinstance(value._parent, list):
                value._parent.append(wr)
            else:
                value._parent = [value._parent, wr]
        return super().__setattr__(name, value)

    @property
    def parent(self) -> Tree | None:
        """The parent of the node.

        If the node has a parent and this object is still present in the python workspace, it will be returned by this
        property.

        For re-branching trees, this property may return a stack of trees where every index of the stack corresponds to
        a different parent.

        .. note:: the ``parent`` attribute will match in content but not in identity: the tensorclass object is recustructed
            using the same tensors (i.e., tensors that point to the same memory locations).

        Returns:
            A ``Tree`` containing the parent data or ``None`` if the parent data is out of scope or the node is the root.
        """
        parent = self._parent
        if parent is not None:
            # Check that all parents match
            queue = [parent]

            def maybe_flatten_list(maybe_nested_list):
                if isinstance(maybe_nested_list, list):
                    for p in maybe_nested_list:
                        if isinstance(p, list):
                            queue.append(p)
                        else:
                            yield p()
                else:
                    yield maybe_nested_list()

            parent_result = None
            while len(queue):
                local_result = None
                for r in maybe_flatten_list(queue.pop()):
                    if local_result is None:
                        local_result = r
                    elif r is not None and r is not local_result:
                        if isinstance(local_result, list):
                            local_result.append(r)
                        else:
                            local_result = [local_result, r]
                if local_result is None:
                    continue
                # replicate logic at macro level
                if parent_result is None:
                    parent_result = local_result
                else:
                    if isinstance(local_result, list):
                        local_result = [
                            r for r in local_result if r not in parent_result
                        ]
                    else:
                        local_result = [local_result]
                    if isinstance(parent_result, list):
                        parent_result.extend(local_result)
                    else:
                        parent_result = [parent_result, *local_result]
            if isinstance(parent_result, list):
                return TensorDict.lazy_stack(
                    [self._from_tensordict(r) for r in parent_result]
                )
            return self._from_tensordict(parent_result)

    @property
    def num_children(self) -> int:
        """Number of children of this node.

        Equates to the number of elements in the ``self.subtree`` stack.
        """
        return len(self.subtree) if self.subtree is not None else 0

    @property
    def is_terminal(self) -> bool | torch.Tensor:
        """Returns True if the tree has no children nodes."""
        if self.rollout is not None:
            return self.rollout[..., -1]["next", "done"].squeeze(-1)
        # If there is no rollout, there is no preceding data - either this is a root or it's a floating node.
        # In either case, we assume that the node is not terminal.
        return False

    def fully_expanded(self, env: EnvBase) -> bool:
        """Returns True if the number of children is equal to the environment cardinality."""
        cardinality = env.cardinality(self.node_data)
        num_actions = self.num_children
        return cardinality == num_actions

    def get_vertex_by_id(self, id: int) -> Tree:
        """Goes through the tree and returns the node corresponding the given id."""
        q = deque()
        q.append(self)
        while len(q):
            tree = q.popleft()
            if tree.node_id == id:
                return tree
            if tree.subtree is not None:
                q.extend(tree.subtree.unbind(0))
        raise ValueError(f"Node with id {id} not found.")

    def get_vertex_by_hash(self, hash: int) -> Tree:
        """Goes through the tree and returns the node corresponding the given hash."""
        q = deque()
        q.append(self)
        while len(q):
            tree = q.popleft()
            if tree.hash == hash:
                return tree
            if tree.subtree is not None:
                q.extend(tree.subtree.unbind(0))
        raise ValueError(f"Node with hash {hash} not found.")

    def __contains__(self, other: Tree) -> bool:
        hash = other.hash
        for vertex in self.vertices().values():
            if vertex.hash == hash:
                return True
        else:
            return False

    def vertices(
        self, *, key_type: Literal["id", "hash", "path"] = "hash"
    ) -> Dict[int | Tuple[int], Tree]:
        """Returns a map containing the vertices of the Tree.

        Keyword args:
            key_type (Literal["id", "hash", "path"], optional): Specifies the type of key to use for the vertices.

                - "id": Use the vertex ID as the key.
                - "hash": Use a hash of the vertex as the key.
                - "path": Use the path to the vertex as the key. This may lead to a dictionary with a longer length than
                    when ``"id"`` or ``"hash"`` are used as the same node may be part of multiple trajectories.
                    Defaults to ``"hash"``.

                Defaults to an empty string, which may imply a default behavior.

        Returns:
            Dict[int | Tuple[int], Tree]: A dictionary mapping keys to Tree vertices.

        """
        memo = set()
        result = {}
        q = deque()
        cur_path = ()
        q.append((self, cur_path))
        use_hash = key_type == "hash"
        use_id = key_type == "id"
        use_path = key_type == "path"
        while len(q):
            tree, cur_path = q.popleft()
            h = tree.hash
            if h in memo and not use_path:
                continue
            memo.add(h)
            if use_path:
                result[cur_path] = tree
            elif use_id:
                result[tree.node_id] = tree
            elif use_hash:
                result[tree.node_id] = tree
            else:
                raise ValueError(
                    f"key_type must be either 'hash', 'id' or 'path'. Got {key_type}."
                )

            n = int(tree.num_children)
            for i in range(n):
                cur_path_tree = cur_path + (i,)
                q.append((tree.subtree[i], cur_path_tree))
        return result

    def num_vertices(self, *, count_repeat: bool = False) -> int:
        """Returns the number of unique vertices in the Tree.

        Keyword Args:
            count_repeat (bool, optional): Determines whether to count repeated
                vertices.

                - If ``False``, counts each unique vertex only once.

                - If ``True``, counts vertices multiple times if they appear in different paths.
                Defaults to ``False``.

        Returns:
            int: The number of unique vertices in the Tree.

        """
        return len(
            {
                v.node_id
                for v in self.vertices(
                    key_type="hash" if not count_repeat else "path"
                ).values()
            }
        )

    def edges(self) -> List[Tuple[int, int]]:
        """Retrieves a list of edges in the tree.

        Each edge is represented as a tuple of two node IDs: the parent node ID and the child node ID.
        The tree is traversed using Breadth-First Search (BFS) to ensure all edges are visited.

        Returns:
            A list of tuples, where each tuple contains a parent node ID and a child node ID.
        """
        result = []
        q = deque()
        parent = self.node_id
        q.append((self, parent))
        while len(q):
            tree, parent = q.popleft()
            n = int(tree.num_children)
            for i in range(n):
                node = tree.subtree[i]
                node_id = node.node_id
                result.append((parent, node_id))
                q.append((node, node_id))
        return result

    def valid_paths(self):
        """Generates all valid paths in the tree.

        A valid path is a sequence of child indices that starts at the root node and ends at a leaf node.
        Each path is represented as a tuple of integers, where each integer corresponds to the index of a child node.

        Yields:
            tuple: A valid path in the tree.
        """
        # Initialize a queue with the current tree node and an empty path
        q = deque()
        cur_path = ()
        q.append((self, cur_path))
        # Perform BFS traversal of the tree
        while len(q):
            # Dequeue the next tree node and its current path
            tree, cur_path = q.popleft()
            # Get the number of child nodes
            n = int(tree.num_children)
            # If this is a leaf node, yield the current path
            if not n:
                yield cur_path
            # Iterate over the child nodes
            for i in range(n):
                cur_path_tree = cur_path + (i,)
                q.append((tree.subtree[i], cur_path_tree))

    def max_length(self):
        """Returns the maximum length of all valid paths in the tree.

        The length of a path is defined as the number of nodes in the path.
        If the tree is empty, returns 0.

        Returns:
            int: The maximum length of all valid paths in the tree.

        """
        lengths = tuple(len(path) for path in self.valid_paths())
        if len(lengths) == 0:
            return 0
        elif len(lengths) == 1:
            return lengths[0]
        return max(*lengths)

    def rollout_from_path(self, path: Tuple[int]) -> TensorDictBase | None:
        """Retrieves the rollout data along a given path in the tree.

        The rollout data is concatenated along the last dimension (dim=-1) for each node in the path.
        If no rollout data is found along the path, returns ``None``.

        Args:
            path: A tuple of integers representing the path in the tree.

        Returns:
            The concatenated rollout data along the path, or None if no data is found.

        """
        r = self.rollout
        tree = self
        rollouts = []
        if r is not None:
            rollouts.append(r)
        for i in path:
            tree = tree.subtree[i]
            r = tree.rollout
            if r is not None:
                rollouts.append(r)
        if rollouts:
            return torch.cat(rollouts, dim=-1)

    @staticmethod
    def _label(info: List[str], tree: "Tree", root=False):
        labels = []
        for key in info:
            if key == "hash":
                hash = tree.hash
                if hash is not None:
                    hash = hash.item()
                v = f"hash={hash}"
            elif root:
                v = f"{key}=None"
            else:
                v = f"{key}={tree.rollout[key].mean().item()}"

            labels.append(v)
        return ", ".join(labels)

    def plot(
        self: Tree,
        backend: str = "plotly",
        figure: str = "tree",
        info: List[str] = None,
        make_labels: Callable[[Any, ...], Any] | None = None,
    ):
        """Plots a visualization of the tree using the specified backend and figure type.

        Args:
            backend: The plotting backend to use. Currently only supports 'plotly'.
            figure: The type of figure to plot. Can be either 'tree' or 'box'.
            info: A list of additional information to include in the plot (not currently used).
            make_labels: An optional function to generate custom labels for the plot.

        Raises:
            NotImplementedError: If an unsupported backend or figure type is specified.
        """
        if backend == "plotly":
            if figure == "box":
                _plot_plotly_box(self)
                return
            elif figure == "tree":
                _plot_plotly_tree(self, make_labels=make_labels)
                return
            else:
                pass
        raise NotImplementedError(
            f"Unknown plotting backend {backend} with figure {figure}."
        )

    def to_string(self, node_format_fn=lambda tree: tree.node_data.to_dict()):
        """Generates a string representation of the tree.

        This function can pull out information from each of the nodes in a tree,
        so it can be useful for debugging. The nodes are listed line-by-line.
        Each line contains the path to the node, followed by the string
        representation of that node generated with :arg:`node_format_fn`. Each
        line is indented according to number of steps in the path required to
        get to the corresponding node.

        Args:
            node_format_fn (Callable, optional): User-defined function to
                generate a string for each node of the tree. The signature must
                be ``(Tree) -> Any``, and the output must be convertible to a
                string. If this argument is not given, the generated string is
                the node's :attr:`Tree.node_data` attribute converted to a dict.

        Examples:
            >>> from torchrl.data import MCTSForest
            >>> from tensordict import TensorDict
            >>> forest = MCTSForest()
            >>> td_root = TensorDict({"observation": 0,})
            >>> rollouts_data = [
            ...     # [(action, obs), ...]
            ...     [(3, 123), (1, 456)],
            ...     [(2, 359), (2, 3094)],
            ...     [(3, 123), (9, 392), (6, 989), (20, 809), (21, 847)],
            ...     [(1, 75)],
            ...     [(3, 123), (0, 948)],
            ...     [(2, 359), (2, 3094), (10, 68)],
            ...     [(2, 359), (2, 3094), (11, 9045)],
            ... ]
            >>> for rollout_data in rollouts_data:
            ...     td = td_root.clone().unsqueeze(0)
            ...     for action, obs in rollout_data:
            ...         td = td.update(TensorDict({
            ...             "action": [action],
            ...             "next": TensorDict({"observation": [obs]}, [1]),
            ...         }, [1]))
            ...         forest.extend(td)
            ...         td = td["next"].clone()
            ...
            >>> tree = forest.get_tree(td_root)
            >>> print(tree.to_string())
            (0,) {'observation': tensor(123)}
            (0, 0) {'observation': tensor(456)}
            (0, 1) {'observation': tensor(847)}
            (0, 2) {'observation': tensor(948)}
            (1,) {'observation': tensor(3094)}
            (1, 0) {'observation': tensor(68)}
            (1, 1) {'observation': tensor(9045)}
            (2,) {'observation': tensor(75)}
        """
        queue = [
            # tree, path
            (self, ()),
        ]

        strings = []

        while len(queue) > 0:
            self, path = queue.pop()
            if self.subtree is not None:
                for subtree_idx, subtree in reversed(list(enumerate(self.subtree))):
                    queue.append((subtree, path + (subtree_idx,)))

            if self.rollout is not None:
                level = len(path)
                string = node_format_fn(self)
                strings.append(f"{' ' * (level - 1)}{path} {string}")

        return "\n".join(strings)


class MCTSForest:
    """A collection of MCTS trees.

    .. warning:: This class is currently under active development. Expect frequent API changes.

    The class is aimed at storing rollouts in a storage, and produce trees based on a given root
    in that dataset.

    Keyword Args:
        data_map (TensorDictMap, optional): the storage to use to store the data
            (observation, reward, states etc). If not provided, it is lazily
            initialized using :meth:`~torchrl.data.map.tdstorage.TensorDictMap.from_tensordict_pair`
            using the list of :attr:`observation_keys` and :attr:`action_keys` as ``in_keys``.
        node_map (TensorDictMap, optional): a map from the observation space to the index space.
            Internally, the node map is used to gather all possible branches coming out of
            a given node. For example, if an observation has two associated actions and outcomes
            in the data map, then the :attr:`node_map` will return a data structure containing the
            two indices in the :attr:`data_map` that correspond to these two outcomes.
            If not provided, it is lazily initialized using
            :meth:`~torchrl.data.map.tdstorage.TensorDictMap.from_tensordict_pair` using the list of
            :attr:`observation_keys` as ``in_keys`` and the :class:`~torchrl.data.QueryModule` as
            ``out_keys``.
        max_size (int, optional): the size of the maps.
            If not provided, defaults to ``data_map.max_size`` if this can be found, then
            ``node_map.max_size``. If none of these are provided, defaults to `1000`.
        done_keys (list of NestedKey, optional): the done keys of the environment. If not provided,
            defaults to ``("done", "terminated", "truncated")``.
            The :meth:`get_keys_from_env` can be used to automatically determine the keys.
        action_keys (list of NestedKey, optional): the action keys of the environment. If not provided,
            defaults to ``("action",)``.
            The :meth:`get_keys_from_env` can be used to automatically determine the keys.
        reward_keys (list of NestedKey, optional): the reward keys of the environment. If not provided,
            defaults to ``("reward",)``.
            The :meth:`get_keys_from_env` can be used to automatically determine the keys.
        observation_keys (list of NestedKey, optional): the observation keys of the environment. If not provided,
            defaults to ``("observation",)``.
            The :meth:`get_keys_from_env` can be used to automatically determine the keys.
        excluded_keys (list of NestedKey, optional): a list of keys to exclude from the data storage.
        consolidated (bool, optional): if ``True``, the data_map storage will be consolidated on disk.
            Defaults to ``False``.

    Examples:
        >>> from torchrl.envs import GymEnv
        >>> import torch
        >>> from tensordict import TensorDict, LazyStackedTensorDict
        >>> from torchrl.data import TensorDictMap, ListStorage
        >>> from torchrl.data.map.tree import MCTSForest
        >>>
        >>> from torchrl.envs import PendulumEnv, CatTensors, UnsqueezeTransform, StepCounter
        >>> # Create the MCTS Forest
        >>> forest = MCTSForest()
        >>> # Create an environment. We're using a stateless env to be able to query it at any given state (like an oracle)
        >>> env = PendulumEnv()
        >>> obs_keys = list(env.observation_spec.keys(True, True))
        >>> state_keys = set(env.full_state_spec.keys(True, True)) - set(obs_keys)
        >>> # Appending transforms to get an "observation" key that concatenates the observations together
        >>> env = env.append_transform(
        ...     UnsqueezeTransform(
        ...         in_keys=obs_keys,
        ...         out_keys=[("unsqueeze", key) for key in obs_keys],
        ...         dim=-1
        ...     )
        ... )
        >>> env = env.append_transform(
        ...     CatTensors([("unsqueeze", key) for key in obs_keys], "observation")
        ... )
        >>> env = env.append_transform(StepCounter())
        >>> env.set_seed(0)
        >>> # Get a reset state, then make a rollout out of it
        >>> reset_state = env.reset()
        >>> rollout0 = env.rollout(6, auto_reset=False, tensordict=reset_state.clone())
        >>> # Append the rollout to the forest. We're removing the state entries for clarity
        >>> rollout0 = rollout0.copy()
        >>> rollout0.exclude(*state_keys, inplace=True).get("next").exclude(*state_keys, inplace=True)
        >>> forest.extend(rollout0)
        >>> # The forest should have 6 elements (the length of the rollout)
        >>> assert len(forest) == 6
        >>> # Let's make another rollout from the same reset state
        >>> rollout1 = env.rollout(6, auto_reset=False, tensordict=reset_state.clone())
        >>> rollout1.exclude(*state_keys, inplace=True).get("next").exclude(*state_keys, inplace=True)
        >>> forest.extend(rollout1)
        >>> assert len(forest) == 12
        >>> # Let's make another final rollout from an intermediate step in the second rollout
        >>> rollout1b = env.rollout(6, auto_reset=False, tensordict=rollout1[3].exclude("next"))
        >>> rollout1b.exclude(*state_keys, inplace=True)
        >>> rollout1b.get("next").exclude(*state_keys, inplace=True)
        >>> forest.extend(rollout1b)
        >>> assert len(forest) == 18
        >>> # Since we have 2 rollouts starting at the same state, our tree should have two
        >>> #  branches if we produce it from the reset entry. Take the state, and call `get_tree`:
        >>> r = rollout0[0]
        >>> # Let's get the compact tree that follows the initial reset. A compact tree is
        >>> #  a tree where nodes that have a single child are collapsed.
        >>> tree = forest.get_tree(r)
        >>> print(tree.max_length())
        2
        >>> print(list(tree.valid_paths()))
        [(0,), (1, 0), (1, 1)]
        >>> from tensordict import assert_close
        >>> # We can manually rebuild the tree
        >>> assert_close(
        ...     rollout1,
        ...     torch.cat([tree.subtree[1].rollout, tree.subtree[1].subtree[0].rollout]),
        ...     intersection=True,
        ... )
        True
        >>> # Or we can rebuild it using the dedicated method
        >>> assert_close(
        ...     rollout1,
        ...     tree.rollout_from_path((1, 0)),
        ...     intersection=True,
        ... )
        True
        >>> tree.plot()
        >>> tree = forest.get_tree(r, compact=False)
        >>> print(tree.max_length())
        9
        >>> print(list(tree.valid_paths()))
        [(0, 0, 0, 0, 0, 0), (1, 0, 0, 0, 0, 0), (1, 0, 0, 1, 0, 0, 0, 0, 0)]
        >>> assert_close(
        ...     rollout1,
        ...     tree.rollout_from_path((1, 0, 0, 0, 0, 0)),
        ...     intersection=True,
        ... )
        True
    """

    def __init__(
        self,
        *,
        data_map: TensorDictMap | None = None,
        node_map: TensorDictMap | None = None,
        max_size: int | None = None,
        done_keys: List[NestedKey] | None = None,
        reward_keys: List[NestedKey] = None,
        observation_keys: List[NestedKey] = None,
        action_keys: List[NestedKey] = None,
        excluded_keys: List[NestedKey] = None,
        consolidated: bool | None = None,
    ):

        self.data_map = data_map

        self.node_map = node_map

        if max_size is None:
            if data_map is not None:
                max_size = data_map.max_size
                if max_size != getattr(node_map, "max_size", max_size):
                    raise ValueError(
                        f"Conflicting max_size: got data_map.max_size={data_map.max_size} and node_map.max_size={node_map.max_size}."
                    )
            elif node_map is not None:
                max_size = node_map.max_size
            else:
                max_size = None
        elif data_map is not None and max_size != getattr(
            data_map, "max_size", max_size
        ):
            raise ValueError(
                f"Conflicting max_size: got data_map.max_size={data_map.max_size} and max_size={max_size}."
            )
        elif node_map is not None and max_size != getattr(
            node_map, "max_size", max_size
        ):
            raise ValueError(
                f"Conflicting max_size: got node_map.max_size={node_map.max_size} and max_size={max_size}."
            )
        self.max_size = max_size

        self.done_keys = done_keys
        self.action_keys = action_keys
        self.reward_keys = reward_keys
        self.observation_keys = observation_keys
        self.excluded_keys = excluded_keys
        self.consolidated = consolidated

    @property
    def done_keys(self) -> List[NestedKey]:
        """Done Keys.

        Returns the keys used to indicate that an episode has ended.
        The default done keys are "done", "terminated", and "truncated". These keys can be
        used in the environment's output to signal the end of an episode.

        Returns:
            A list of strings representing the done keys.

        """
        done_keys = getattr(self, "_done_keys", None)
        if done_keys is None:
            self._done_keys = done_keys = ["done", "terminated", "truncated"]
        return done_keys

    @done_keys.setter
    def done_keys(self, value):
        self._done_keys = _make_list_of_nestedkeys(value, "done_keys")

    @property
    def reward_keys(self) -> List[NestedKey]:
        """Reward Keys.

        Returns the keys used to retrieve rewards from the environment's output.
        The default reward key is "reward".

        Returns:
            A list of strings or tuples representing the reward keys.

        """
        reward_keys = getattr(self, "_reward_keys", None)
        if reward_keys is None:
            self._reward_keys = reward_keys = ["reward"]
        return reward_keys

    @reward_keys.setter
    def reward_keys(self, value):
        self._reward_keys = _make_list_of_nestedkeys(value, "reward_keys")

    @property
    def action_keys(self) -> List[NestedKey]:
        """Action Keys.

        Returns the keys used to retrieve actions from the environment's input.
        The default action key is "action".

        Returns:
            A list of strings or tuples representing the action keys.

        """
        action_keys = getattr(self, "_action_keys", None)
        if action_keys is None:
            self._action_keys = action_keys = ["action"]
        return action_keys

    @action_keys.setter
    def action_keys(self, value):
        self._action_keys = _make_list_of_nestedkeys(value, "action_keys")

    @property
    def observation_keys(self) -> List[NestedKey]:
        """Observation Keys.

        Returns the keys used to retrieve observations from the environment's output.
        The default observation key is "observation".

        Returns:
            A list of strings or tuples representing the observation keys.
        """
        observation_keys = getattr(self, "_observation_keys", None)
        if observation_keys is None:
            self._observation_keys = observation_keys = ["observation"]
        return observation_keys

    @observation_keys.setter
    def observation_keys(self, value):
        self._observation_keys = _make_list_of_nestedkeys(value, "observation_keys")

    @property
    def excluded_keys(self) -> List[NestedKey] | None:
        return self._excluded_keys

    @excluded_keys.setter
    def excluded_keys(self, value):
        self._excluded_keys = _make_list_of_nestedkeys(value, "excluded_keys")

    def get_keys_from_env(self, env: EnvBase):
        """Writes missing done, action and reward keys to the Forest given an environment.

        Existing keys are not overwritten.
        """
        if getattr(self, "_reward_keys", None) is None:
            self.reward_keys = env.reward_keys
        if getattr(self, "_done_keys", None) is None:
            self.done_keys = env.done_keys
        if getattr(self, "_action_keys", None) is None:
            self.action_keys = env.action_keys
        if getattr(self, "_observation_keys", None) is None:
            self.observation_keys = env.observation_keys

    @classmethod
    def _write_fn_stack(cls, new, old=None):
        # This function updates the old values by adding the new ones
        # if and only if the new ones are not there.
        # If the old value is not provided, we assume there are none and the
        # `new` is just prepared.
        # This involves unsqueezing the last dim (since we'll be stacking tensors
        # and calling unique).
        # The update involves calling cat along the last dim + unique
        # which will keep only the new values that were unknown to
        # the storage.
        # We use this method to track all the indices that are associated with
        # an observation. Every time a new index is obtained, it is stacked alongside
        # the others.
        if old is None:
            # we unsqueeze the values to stack them along dim -1
            result = new.apply(lambda x: x.unsqueeze(-1), filter_empty=False)
            result.set(
                "count", torch.ones(result.shape, dtype=torch.int, device=result.device)
            )
        else:

            def cat(name, x, y):
                if name == "count":
                    return x
                if y.ndim < x.ndim:
                    y = y.unsqueeze(-1)
                result = torch.cat([x, y], -1)
                # Breaks on mps
                if result.device.type == "mps":
                    result = result.cpu()
                    result = result.unique(dim=-1, sorted=False)
                    result = result.to("mps")
                else:
                    result = result.unique(dim=-1, sorted=False)
                return result

            result = old.named_apply(cat, new, default=None)
            result.set_("count", old.get("count") + 1)
        return result

    def _make_data_map(self, source, dest):
        try:
            kwargs = {}
            if self.max_size is not None:
                kwargs["max_size"] = self.max_size
            self.data_map = TensorDictMap.from_tensordict_pair(
                source,
                dest,
                in_keys=[*self.observation_keys, *self.action_keys],
                consolidated=self.consolidated,
                **kwargs,
            )
            if self.max_size is None:
                self.max_size = self.data_map.max_size
        except KeyError as err:
            raise KeyError(
                "A KeyError occurred during data map creation. This could be due to the wrong setting of a key in the MCTSForest constructor. Scroll up for more info."
            ) from err

    def _make_node_map(self, source, dest):
        kwargs = {}
        if self.max_size is not None:
            kwargs["max_size"] = self.max_size
        self.node_map = TensorDictMap.from_tensordict_pair(
            source,
            dest,
            in_keys=[*self.observation_keys],
            out_keys=[
                *self.data_map.query_module.out_keys,  # hash and index
                # *self.action_keys,
                # *[("next", rk) for rk in self.reward_keys],
                "count",
            ],
            storage_constructor=ListStorage,
            collate_fn=TensorDict.lazy_stack,
            write_fn=self._write_fn_stack,
            **kwargs,
        )
        if self.max_size is None:
            self.max_size = self.data_map.max_size

    def extend(self, rollout, *, return_node: bool = False):
        """Add a rollout to the forest.

        Nodes are only added to a tree at points where rollouts diverge from
        each other and at the endpoints of rollouts.

        If there is no existing tree that matches the first steps of the
        rollout, a new tree is added. Only one node is created, for the final
        step.

        If there is an existing tree that matches, the rollout is added to that
        tree. If the rollout diverges from all other rollouts in the tree at
        some step, a new node is created before the step where the rollouts
        diverge, and a leaf node is created for the final step of the rollout.
        If all of the rollout's steps match with a previously added rollout,
        nothing changes.  If the rollout matches up to a leaf node of a tree but
        continues beyond it, that node is extended to the end of the rollout,
        and no new nodes are created.

        Args:
            rollout (TensorDict): The rollout to add to the forest.
            return_node (bool, optional): If True, the method returns the added
                node. Default is ``False``.

        Returns:
            Tree: The node that was added to the forest. This is only
                returned if ``return_node`` is True.

        Examples:
            >>> from torchrl.data import MCTSForest
            >>> from tensordict import TensorDict
            >>> import torch
            >>> forest = MCTSForest()
            >>> r0 = TensorDict({
            ...     'action': torch.tensor([1, 2, 3, 4, 5]),
            ...     'next': {'observation': torch.tensor([123, 392, 989, 809, 847])},
            ...     'observation': torch.tensor([  0, 123, 392, 989, 809])
            ... }, [5])
            >>> r1 = TensorDict({
            ...     'action': torch.tensor([1, 2, 6, 7]),
            ...     'next': {'observation': torch.tensor([123, 392, 235,  38])},
            ...     'observation': torch.tensor([  0, 123, 392, 235])
            ... }, [4])
            >>> td_root = r0[0].exclude("next")
            >>> forest.extend(r0)
            >>> forest.extend(r1)
            >>> tree = forest.get_tree(td_root)
            >>> print(tree)
            Tree(
                count=Tensor(shape=torch.Size([]), device=cpu, dtype=torch.int32, is_shared=False),
                index=Tensor(shape=torch.Size([2]), device=cpu, dtype=torch.int64, is_shared=False),
                node_data=TensorDict(
                    fields={
                        observation: Tensor(shape=torch.Size([]), device=cpu, dtype=torch.int64, is_shared=False)},
                    batch_size=torch.Size([]),
                    device=cpu,
                    is_shared=False),
                node_id=NonTensorData(data=0, batch_size=torch.Size([]), device=None),
                rollout=TensorDict(
                    fields={
                        action: Tensor(shape=torch.Size([2]), device=cpu, dtype=torch.int64, is_shared=False),
                        next: TensorDict(
                            fields={
                                observation: Tensor(shape=torch.Size([2]), device=cpu, dtype=torch.int64, is_shared=False)},
                            batch_size=torch.Size([2]),
                            device=cpu,
                            is_shared=False),
                        observation: Tensor(shape=torch.Size([2]), device=cpu, dtype=torch.int64, is_shared=False)},
                    batch_size=torch.Size([2]),
                    device=cpu,
                    is_shared=False),
                subtree=Tree(
                    _parent=NonTensorStack(
                        [<weakref at 0x716eeb78fbf0; to 'TensorDict' at 0x...,
                        batch_size=torch.Size([2]),
                        device=None),
                    count=Tensor(shape=torch.Size([2]), device=cpu, dtype=torch.int32, is_shared=False),
                    hash=NonTensorStack(
                        [4341220243998689835, 6745467818783115365],
                        batch_size=torch.Size([2]),
                        device=None),
                    node_data=LazyStackedTensorDict(
                        fields={
                            observation: Tensor(shape=torch.Size([2]), device=cpu, dtype=torch.int64, is_shared=False)},
                        exclusive_fields={
                        },
                        batch_size=torch.Size([2]),
                        device=cpu,
                        is_shared=False,
                        stack_dim=0),
                    node_id=NonTensorStack(
                        [1, 2],
                        batch_size=torch.Size([2]),
                        device=None),
                    rollout=LazyStackedTensorDict(
                        fields={
                            action: Tensor(shape=torch.Size([2, -1]), device=cpu, dtype=torch.int64, is_shared=False),
                            next: LazyStackedTensorDict(
                                fields={
                                    observation: Tensor(shape=torch.Size([2, -1]), device=cpu, dtype=torch.int64, is_shared=False)},
                                exclusive_fields={
                                },
                                batch_size=torch.Size([2, -1]),
                                device=cpu,
                                is_shared=False,
                                stack_dim=0),
                            observation: Tensor(shape=torch.Size([2, -1]), device=cpu, dtype=torch.int64, is_shared=False)},
                        exclusive_fields={
                        },
                        batch_size=torch.Size([2, -1]),
                        device=cpu,
                        is_shared=False,
                        stack_dim=0),
                    wins=Tensor(shape=torch.Size([2]), device=cpu, dtype=torch.float32, is_shared=False),
                    index=None,
                    subtree=None,
                    specs=None,
                    batch_size=torch.Size([2]),
                    device=None,
                    is_shared=False),
                wins=Tensor(shape=torch.Size([]), device=cpu, dtype=torch.float32, is_shared=False),
                hash=None,
                _parent=None,
                specs=None,
                batch_size=torch.Size([]),
                device=None,
                is_shared=False)
        """
        source, dest = (
            rollout.exclude("next").copy(),
            rollout.select("next", *self.action_keys).copy(),
        )
        if self.excluded_keys is not None:
            dest = dest.exclude(*self.excluded_keys, inplace=True)
            dest.get("next").exclude(*self.excluded_keys, inplace=True)

        if self.data_map is None:
            self._make_data_map(source, dest)

        # We need to set the action somewhere to keep track of what action lead to what child
        # # Set the action in the 'next'
        # dest[1:] = source[:-1].exclude(*self.done_keys)

        # Add ('observation', 'action') -> ('next, observation')
        self.data_map[source] = dest
        value = source
        if self.node_map is None:
            self._make_node_map(source, dest)
        # map ('observation',) -> ('indices',)
        self.node_map[source] = TensorDict.lazy_stack(value.unbind(0))
        if return_node:
            return self.get_tree(rollout)

    def add(self, step, *, return_node: bool = False):
        source, dest = (
            step.exclude("next").copy(),
            step.select("next", *self.action_keys).copy(),
        )

        if self.data_map is None:
            self._make_data_map(source, dest)

        # We need to set the action somewhere to keep track of what action lead to what child
        # # Set the action in the 'next'
        # dest[1:] = source[:-1].exclude(*self.done_keys)

        # Add ('observation', 'action') -> ('next, observation')
        self.data_map[source] = dest
        value = source
        if self.node_map is None:
            self._make_node_map(source, dest)
        # map ('observation',) -> ('indices',)
        self.node_map[source] = value
        if return_node:
            return self.get_tree(step)

    def get_child(self, root: TensorDictBase) -> TensorDictBase:
        return self.data_map[root]

    def _make_local_tree(
        self,
        root: TensorDictBase,
        index: torch.Tensor | None = None,
        compact: bool = True,
    ) -> Tuple[Tree, torch.Tensor | None, torch.Tensor | None]:
        root = root.select(*self.node_map.in_keys)
        node_meta = None
        if root in self.node_map:
            node_meta = self.node_map[root]
        if index is None:
            node_meta = self.node_map[root]
            index = node_meta["_index"]
        elif index is not None:
            pass
        else:
            return None
        steps = []
        while index.numel() <= 1:
            index = index.squeeze()
            d = self.data_map.storage[index]

            # Rebuild rollout step
            steps.append(merge_tensordicts(d, root, callback_exist=lambda *x: None))
            d = d["next"]
            if d in self.node_map:
                root = d.select(*self.node_map.in_keys)
                node_meta = self.node_map[root]
                index = node_meta["_index"]
                if not compact:
                    break
            else:
                # If the root is provided and not gathered from the storage, it could be that its
                # device doesn't match the data_map storage device.
                root = steps[-1]["next"].select(*self.node_map.in_keys)
                device = getattr(self.data_map.storage, "device", None)
                if root.device != device:
                    if device is not None:
                        root = root.to(self.data_map.storage.device)
                    else:
                        root.clear_device_()
                index = None
                break
        rollout = None
        if steps:
            rollout = torch.stack(steps, -1)
        # Will be populated later
        hash = node_meta["_hash"]
        return (
            Tree(
                rollout=rollout,
                count=torch.zeros((), dtype=torch.int32),
                wins=torch.zeros(()),
                node_data=root,
                index=index,
                hash=None,
                # We do this to avoid raising an exception as rollout and subtree must be provided together
                subtree=None,
            ),
            index,
            hash,
        )

    # The recursive implementation is slower and less compatible with compile
    # def _make_tree(self, root: TensorDictBase, index: torch.Tensor|None=None)->Tree:
    #     tree, indices = self._make_local_tree(root, index=index)
    #     subtrees = []
    #     if indices is not None:
    #         for i in indices:
    #             subtree = self._make_tree(tree.node, index=i)
    #             subtrees.append(subtree)
    #         subtrees = TensorDict.lazy_stack(subtrees)
    #         tree.subtree = subtrees
    #     return tree
    def _make_tree_iter(
        self, root, index=None, max_depth: int | None = None, compact: bool = True
    ):
        q = deque()
        memo = {}
        tree, indices, hash = self._make_local_tree(root, index=index, compact=compact)
        tree.node_id = 0

        result = tree
        depth = 0
        counter = 1
        if indices is not None:
            q.append((tree, indices, hash, depth))

        while len(q):
            tree, indices, hash, depth = q.popleft()
            extend = max_depth is None or depth < max_depth
            subtrees = []
            for i, h in zip(indices, hash):
                # TODO: remove the .item()
                h = h.item()
                subtree, subtree_indices, subtree_hash = memo.get(h, (None,) * 3)
                if subtree is None:
                    subtree, subtree_indices, subtree_hash = self._make_local_tree(
                        tree.node_data,
                        index=i,
                        compact=compact,
                    )
                    subtree.node_id = counter
                    counter += 1
                    subtree.hash = h
                    memo[h] = (subtree, subtree_indices, subtree_hash)
                else:
                    # We just need to save the two (or more) rollouts
                    subtree_bis, _, _ = self._make_local_tree(
                        tree.node_data,
                        index=i,
                        compact=compact,
                    )
                    if subtree.rollout.ndim == subtree_bis.rollout.ndim:
                        subtree.rollout = TensorDict.stack(
                            [subtree.rollout, subtree_bis.rollout]
                        )
                    else:
                        subtree.rollout = TensorDict.stack(
                            [*subtree.rollout, subtree_bis.rollout]
                        )

                subtrees.append(subtree)
                if extend and subtree_indices is not None:
                    q.append((subtree, subtree_indices, subtree_hash, depth + 1))
            subtrees = TensorDict.lazy_stack(subtrees)
            tree.subtree = subtrees

        return result

    def get_tree(
        self,
        root,
        *,
        max_depth: int | None = None,
        compact: bool = True,
    ) -> Tree:
        return self._make_tree_iter(root=root, max_depth=max_depth, compact=compact)

    @classmethod
    def valid_paths(cls, tree: Tree):
        yield from tree.valid_paths()

    def __len__(self):
        return len(self.data_map)

<<<<<<< HEAD
    def __contains__(self, root: TensorDictBase):
        if self.node_map is None:
            return False
        return root.select(*self.node_map.in_keys) in self.node_map

    def to_string(self, td_root, node_format_fn):
=======
    def to_string(self, td_root, node_format_fn=lambda tree: tree.node_data.to_dict()):
>>>>>>> f6030722
        """Generates a string representation of a tree in the forest.

        This function can pull out information from each of the nodes in a tree,
        so it can be useful for debugging. The nodes are listed line-by-line.
        Each line contains the path to the node, followed by the string
        representation of that node generated with :arg:`node_format_fn`. Each
        line is indented according to number of steps in the path required to
        get to the corresponding node.

        Args:
            td_root (TensorDict): Root of the tree.

            node_format_fn (Callable, optional): User-defined function to
                generate a string for each node of the tree. The signature must
                be ``(Tree) -> Any``, and the output must be convertible to a
                string. If this argument is not given, the generated string is
                the node's :attr:`Tree.node_data` attribute converted to a dict.

        Examples:
            >>> from torchrl.data import MCTSForest
            >>> from tensordict import TensorDict
            >>> forest = MCTSForest()
            >>> td_root = TensorDict({"observation": 0,})
            >>> rollouts_data = [
            ...     # [(action, obs), ...]
            ...     [(3, 123), (1, 456)],
            ...     [(2, 359), (2, 3094)],
            ...     [(3, 123), (9, 392), (6, 989), (20, 809), (21, 847)],
            ...     [(1, 75)],
            ...     [(3, 123), (0, 948)],
            ...     [(2, 359), (2, 3094), (10, 68)],
            ...     [(2, 359), (2, 3094), (11, 9045)],
            ... ]
            >>> for rollout_data in rollouts_data:
            ...     td = td_root.clone().unsqueeze(0)
            ...     for action, obs in rollout_data:
            ...         td = td.update(TensorDict({
            ...             "action": [action],
            ...             "next": TensorDict({"observation": [obs]}, [1]),
            ...         }, [1]))
            ...         forest.extend(td)
            ...         td = td["next"].clone()
            ...
            >>> print(forest.to_string(td_root))
            (0,) {'observation': tensor(123)}
            (0, 0) {'observation': tensor(456)}
            (0, 1) {'observation': tensor(847)}
            (0, 2) {'observation': tensor(948)}
            (1,) {'observation': tensor(3094)}
            (1, 0) {'observation': tensor(68)}
            (1, 1) {'observation': tensor(9045)}
            (2,) {'observation': tensor(75)}
        """
        tree = self.get_tree(td_root)
        return tree.to_string(node_format_fn)


def _make_list_of_nestedkeys(obj: Any, attr: str) -> List[NestedKey]:
    if obj is None:
        return obj
    if isinstance(obj, (str, tuple)):
        return [obj]
    if not isinstance(obj, list):
        raise ValueError(
            f"{attr} must be a list of NestedKeys or a NestedKey, got {obj}."
        )
    return [unravel_key(key) for key in obj]<|MERGE_RESOLUTION|>--- conflicted
+++ resolved
@@ -1364,16 +1364,12 @@
     def __len__(self):
         return len(self.data_map)
 
-<<<<<<< HEAD
     def __contains__(self, root: TensorDictBase):
         if self.node_map is None:
             return False
         return root.select(*self.node_map.in_keys) in self.node_map
 
-    def to_string(self, td_root, node_format_fn):
-=======
     def to_string(self, td_root, node_format_fn=lambda tree: tree.node_data.to_dict()):
->>>>>>> f6030722
         """Generates a string representation of a tree in the forest.
 
         This function can pull out information from each of the nodes in a tree,
