--- conflicted
+++ resolved
@@ -55,16 +55,6 @@
       script: |
         set -euo pipefail
         
-<<<<<<< HEAD
-        echo '::group::Setup environment'
-        CONDA_PATH=$(which conda)
-        eval "$(${CONDA_PATH} shell.bash hook)"
-        conda create --name ci --quiet --yes python=3.11
-        conda activate ci
-        echo '::endgroup::'
-        
-=======
->>>>>>> b72e26b4
         echo '::group::Install lint tools'
         curl https://oss-clang-format.s3.us-east-2.amazonaws.com/linux64/clang-format-linux64 -o ./clang-format
         chmod +x ./clang-format
