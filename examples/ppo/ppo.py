--- conflicted
+++ resolved
@@ -40,57 +40,6 @@
     actor = actor.to(model_device)
     critic = critic.to(model_device)
 
-<<<<<<< HEAD
-    recorder = transformed_env_constructor(
-        cfg,
-        video_tag=video_tag,
-        norm_obs_only=True,
-        obs_norm_state_dict=obs_norm_state_dict,
-        logger=logger,
-        use_env_creator=False,
-    )()
-    if isinstance(create_env_fn, ParallelEnv):
-        raise NotImplementedError("This behaviour is deprecated")
-    elif isinstance(create_env_fn, EnvCreator):
-        recorder.transform[1:].load_state_dict(create_env_fn().transform.state_dict())
-    elif isinstance(create_env_fn, TransformedEnv):
-        recorder.transform = create_env_fn.transform.clone()
-    else:
-        raise NotImplementedError(f"Unsupported env type {type(create_env_fn)}")
-    if logger is not None and video_tag:
-        recorder.insert_transform(0, VideoRecorder(logger=logger, tag=video_tag))
-
-    # reset reward scaling
-    for t in recorder.transform:
-        if isinstance(t, RewardScaling):
-            t.scale.fill_(1.0)
-            t.loc.fill_(0.0)
-
-    trainer = make_trainer(
-        collector,
-        loss_module,
-        recorder,
-        None,
-        actor_model,
-        None,
-        logger,
-        cfg,
-    )
-    if cfg.loss == "kl":
-        trainer.register_op("pre_optim_steps", loss_module.reset)
-
-    critic_model = model.get_value_operator()
-    advantage = GAE(
-        gamma=cfg.gamma,
-        lmbda=cfg.lmbda,
-        value_network=critic_model,
-        average_gae=True,
-        differentiable=True,
-    )
-    trainer.register_op(
-        "process_optim_batch",
-        lambda tensordict: torch.no_grad()(advantage(tensordict.to(device))),
-=======
     collector = make_collector(cfg, policy=actor)
     data_buffer = make_data_buffer(cfg)
     loss_module, adv_module = make_loss(
@@ -104,7 +53,6 @@
         (cfg.collector.total_frames // batch_size)
         * cfg.loss.ppo_epochs
         * num_mini_batches
->>>>>>> 03616918
     )
 
     scheduler = None
